import {
  Directory,
  isDirectory,
  isFile,
  withSchema,
  type FileSystemEntry,
} from 'renoun/file-system'
import type { MDXHeadings } from 'renoun/mdx'
import { z } from 'zod'

async function filterInternalExports(entry: FileSystemEntry<any>) {
  if (isFile(entry, ['ts', 'tsx'])) {
    const fileExports = await entry.getExports()
    const allTags = await Promise.all(
      fileExports.map((exportSource) => exportSource.getTags())
    )
    const allInternal = fileExports.every((_, index) => {
      const tags = allTags[index]
      return tags?.every((tag) => tag.name === 'internal')
    })

    if (allInternal) {
      return false
    }

    return true
  }

  return isDirectory(entry) || isFile(entry, 'mdx')
}

export const FileSystemCollection = new Directory({
  path: '../../packages/renoun/src/file-system',
<<<<<<< HEAD
  tsConfigPath: '../../packages/renoun/tsconfig.json',
  basePath: 'utilities',
  loaders: {
    mdx: withSchema<{
      headings: MDXHeadings
    }>(
=======
  basePathname: 'utilities',
  loader: {
    mdx: withSchema(
>>>>>>> 9fb9ad64
      (path) => import(`../../../packages/renoun/src/file-system/${path}.mdx`)
    ),
  },
  include: filterInternalExports,
})

type ComponentSchema = Record<string, React.ComponentType>

export const ComponentsCollection = new Directory({
  path: '../../packages/renoun/src/components',
  loader: {
    ts: withSchema<ComponentSchema>(
      (path) => import(`../../../packages/renoun/src/components/${path}.ts`)
    ),
    tsx: withSchema<ComponentSchema>(
      (path) => import(`../../../packages/renoun/src/components/${path}.tsx`)
    ),
    mdx: withSchema(
      {
        headings: z.array(
          z.object({
            id: z.string(),
            level: z.number(),
            children: z.custom<NonNullable<React.ReactNode>>(),
            text: z.string(),
          })
        ),
        metadata: z.object({
          title: z.string(),
          description: z.string(),
        }),
      },
      (path) => import(`../../../packages/renoun/src/components/${path}.mdx`)
    ),
  },
  include: filterInternalExports,
})<|MERGE_RESOLUTION|>--- conflicted
+++ resolved
@@ -31,18 +31,11 @@
 
 export const FileSystemCollection = new Directory({
   path: '../../packages/renoun/src/file-system',
-<<<<<<< HEAD
-  tsConfigPath: '../../packages/renoun/tsconfig.json',
-  basePath: 'utilities',
-  loaders: {
+  basePathname: 'utilities',
+  loader: {
     mdx: withSchema<{
       headings: MDXHeadings
     }>(
-=======
-  basePathname: 'utilities',
-  loader: {
-    mdx: withSchema(
->>>>>>> 9fb9ad64
       (path) => import(`../../../packages/renoun/src/file-system/${path}.mdx`)
     ),
   },
