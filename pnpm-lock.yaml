lockfileVersion: '9.0'

settings:
  autoInstallPeers: true
  excludeLinksFromLockfile: false

catalogs:
  default:
    '@mdx-js/loader':
      specifier: 3.1.0
      version: 3.1.0
    '@mdx-js/react':
      specifier: 3.1.0
      version: 3.1.0
    '@next/mdx':
      specifier: 15.3.3
      version: 15.3.3
    '@types/hast':
      specifier: 3.0.4
      version: 3.0.4
    '@types/mdx':
      specifier: 2.0.13
      version: 2.0.13
    '@types/react':
      specifier: 19.1.8
      version: 19.1.8
    '@types/react-dom':
<<<<<<< HEAD
      specifier: 19.1.2
      version: 19.1.2
    geist:
      specifier: 1.3.1
      version: 1.3.1
=======
      specifier: 19.1.6
      version: 19.1.6
>>>>>>> 9fb9ad64
    next:
      specifier: 15.3.3
      version: 15.3.3
    react:
      specifier: 19.1.0
      version: 19.1.0
    react-dom:
      specifier: 19.1.0
      version: 19.1.0
    restyle:
      specifier: 3.4.2
      version: 3.4.2
    ts-morph:
      specifier: 26.0.0
      version: 26.0.0
    unified:
      specifier: 11.0.5
      version: 11.0.5
    valibot:
      specifier: 1.1.0
      version: 1.1.0
    zod:
      specifier: 3.25.64
      version: 3.25.64

importers:

  .:
    devDependencies:
      '@changesets/cli':
        specifier: ^2.29.4
        version: 2.29.4
      '@types/node':
        specifier: ^24.0.1
        version: 24.0.1
      prettier:
        specifier: 3.5.3
        version: 3.5.3
      tsx:
        specifier: 4.20.3
        version: 4.20.3
      turbo:
        specifier: ^2.5.4
        version: 2.5.4
      typescript:
        specifier: ^5.8.3
        version: 5.8.3
      vitest:
        specifier: ^3.2.3
        version: 3.2.3(@types/debug@4.1.12)(@types/node@24.0.1)(jiti@2.4.2)(lightningcss@1.30.1)(terser@5.42.0)(tsx@4.20.3)(yaml@2.8.0)

  apps/site:
    dependencies:
      '@mdx-js/loader':
        specifier: 'catalog:'
        version: 3.1.0(webpack@5.97.1)
      '@mdx-js/react':
        specifier: 'catalog:'
        version: 3.1.0(@types/react@19.1.8)(react@19.1.0)
      '@next/mdx':
        specifier: 'catalog:'
        version: 15.3.3(@mdx-js/loader@3.1.0(webpack@5.97.1))(@mdx-js/react@3.1.0(@types/react@19.1.8)(react@19.1.0))
      '@preact/signals-core':
        specifier: ^1.10.0
        version: 1.10.0
      '@types/mdx':
        specifier: 'catalog:'
        version: 2.0.13
      '@types/react':
        specifier: 'catalog:'
        version: 19.1.8
      '@types/react-dom':
        specifier: 'catalog:'
        version: 19.1.6(@types/react@19.1.8)
      '@vercel/analytics':
        specifier: ^1.5.0
        version: 1.5.0(next@15.3.3(react-dom@19.1.0(react@19.1.0))(react@19.1.0))(react@19.1.0)
      geist:
<<<<<<< HEAD
        specifier: 'catalog:'
        version: 1.3.1(next@15.3.0(react-dom@19.1.0(react@19.1.0))(react@19.1.0))
=======
        specifier: ^1.4.2
        version: 1.4.2(next@15.3.3(react-dom@19.1.0(react@19.1.0))(react@19.1.0))
>>>>>>> 9fb9ad64
      next:
        specifier: 'catalog:'
        version: 15.3.3(react-dom@19.1.0(react@19.1.0))(react@19.1.0)
      react:
        specifier: 'catalog:'
        version: 19.1.0
      react-dom:
        specifier: 'catalog:'
        version: 19.1.0(react@19.1.0)
      renoun:
        specifier: workspace:*
        version: link:../../packages/renoun
      restyle:
        specifier: 'catalog:'
        version: 3.4.2(react@19.1.0)
      serve:
        specifier: ^14.2.4
        version: 14.2.4
      ts-morph:
        specifier: 'catalog:'
        version: 26.0.0
      valibot:
        specifier: 'catalog:'
        version: 1.1.0(typescript@5.8.3)
      zod:
        specifier: 'catalog:'
        version: 3.25.64
      zod-to-json-schema:
        specifier: 3.24.5
        version: 3.24.5(zod@3.25.64)

  examples/blog:
    dependencies:
      '@mdx-js/loader':
        specifier: 'catalog:'
        version: 3.1.0(webpack@5.97.1)
      '@mdx-js/react':
        specifier: 'catalog:'
        version: 3.1.0(@types/react@19.1.8)(react@19.1.0)
      '@next/mdx':
        specifier: 'catalog:'
        version: 15.3.3(@mdx-js/loader@3.1.0(webpack@5.97.1))(@mdx-js/react@3.1.0(@types/react@19.1.8)(react@19.1.0))
      '@renoun/mdx':
        specifier: workspace:*
        version: link:../../packages/mdx
      '@types/react':
        specifier: 'catalog:'
        version: 19.1.8
      '@types/react-dom':
        specifier: 'catalog:'
        version: 19.1.6(@types/react@19.1.8)
      next:
        specifier: 'catalog:'
        version: 15.3.3(react-dom@19.1.0(react@19.1.0))(react@19.1.0)
      react:
        specifier: 'catalog:'
        version: 19.1.0
      react-dom:
        specifier: 'catalog:'
        version: 19.1.0(react@19.1.0)
      remark-frontmatter:
        specifier: ^5.0.0
        version: 5.0.0
      remark-mdx-frontmatter:
        specifier: ^5.2.0
        version: 5.2.0
      renoun:
        specifier: workspace:*
        version: link:../../packages/renoun
      restyle:
        specifier: 'catalog:'
        version: 3.4.2(react@19.1.0)
      ts-morph:
        specifier: 'catalog:'
        version: 26.0.0
      zod:
        specifier: 'catalog:'
        version: 3.25.64

  examples/design-system:
    dependencies:
      '@mdx-js/loader':
        specifier: 'catalog:'
        version: 3.1.0(webpack@5.97.1)
      '@mdx-js/react':
        specifier: 'catalog:'
        version: 3.1.0(@types/react@19.1.8)(react@19.1.0)
      '@next/mdx':
        specifier: 'catalog:'
        version: 15.3.3(@mdx-js/loader@3.1.0(webpack@5.97.1))(@mdx-js/react@3.1.0(@types/react@19.1.8)(react@19.1.0))
      '@types/react':
        specifier: 'catalog:'
        version: 19.1.8
      '@types/react-dom':
        specifier: 'catalog:'
        version: 19.1.6(@types/react@19.1.8)
      next:
        specifier: 'catalog:'
        version: 15.3.3(react-dom@19.1.0(react@19.1.0))(react@19.1.0)
      react:
        specifier: 'catalog:'
        version: 19.1.0
      react-dom:
        specifier: 'catalog:'
        version: 19.1.0(react@19.1.0)
      renoun:
        specifier: workspace:*
        version: link:../../packages/renoun
      restyle:
        specifier: 'catalog:'
        version: 3.4.2(react@19.1.0)
      ts-morph:
        specifier: 'catalog:'
        version: 26.0.0

  examples/docs:
    dependencies:
      '@mdx-js/loader':
        specifier: 'catalog:'
        version: 3.1.0(webpack@5.97.1)
      '@mdx-js/react':
        specifier: 'catalog:'
        version: 3.1.0(@types/react@19.1.8)(react@19.1.0)
      '@next/mdx':
        specifier: 'catalog:'
        version: 15.3.3(@mdx-js/loader@3.1.0(webpack@5.97.1))(@mdx-js/react@3.1.0(@types/react@19.1.8)(react@19.1.0))
      '@tailwindcss/postcss':
        specifier: ^4.1.10
        version: 4.1.10
      '@tailwindcss/typography':
        specifier: ^0.5.16
        version: 0.5.16(tailwindcss@4.1.10)
      '@types/react':
        specifier: 'catalog:'
        version: 19.1.8
      '@types/react-dom':
        specifier: 'catalog:'
        version: 19.1.6(@types/react@19.1.8)
      next:
        specifier: 'catalog:'
        version: 15.3.3(react-dom@19.1.0(react@19.1.0))(react@19.1.0)
      react:
        specifier: 'catalog:'
        version: 19.1.0
      react-aria-components:
        specifier: ^1.10.1
        version: 1.10.1(react-dom@19.1.0(react@19.1.0))(react@19.1.0)
      react-dom:
        specifier: 'catalog:'
        version: 19.1.0(react@19.1.0)
      renoun:
        specifier: workspace:*
        version: link:../../packages/renoun
      tailwindcss:
        specifier: ^4.1.10
        version: 4.1.10
      tailwindcss-react-aria-components:
        specifier: ^2.0.0
        version: 2.0.0(tailwindcss@4.1.10)
      ts-morph:
        specifier: 'catalog:'
        version: 26.0.0
      zod:
        specifier: 'catalog:'
        version: 3.25.64

  packages/create-renoun:
    dependencies:
      '@antfu/install-pkg':
        specifier: ^1.1.0
        version: 1.1.0
      '@clack/prompts':
        specifier: ^0.11.0
        version: 0.11.0
      picocolors:
        specifier: ^1.1.1
        version: 1.1.1
      terminal-link:
        specifier: ^4.0.0
        version: 4.0.0
    devDependencies:
      bunchee:
        specifier: ^6.5.2
        version: 6.5.2(typescript@5.8.3)

  packages/mdx:
    dependencies:
      '@types/mdx':
        specifier: 'catalog:'
        version: 2.0.13
      estree-util-value-to-estree:
        specifier: ^3.4.0
        version: 3.4.0
      mdast-util-mdx:
        specifier: ^3.0.0
        version: 3.0.0
      mdast-util-to-string:
        specifier: ^4.0.0
        version: 4.0.0
      rehype-infer-reading-time-meta:
        specifier: 2.0.0
        version: 2.0.0
      rehype-unwrap-images:
        specifier: 1.0.0
        version: 1.0.0
      remark-gfm:
        specifier: 4.0.1
        version: 4.0.1
      remark-github:
        specifier: 12.0.0
        version: 12.0.0
      remark-smartypants:
        specifier: 3.0.2
        version: 3.0.2
      unist-util-mdx-define:
        specifier: ^1.1.2
        version: 1.1.2
      unist-util-visit:
        specifier: ^5.0.0
        version: 5.0.0
      unist-util-visit-parents:
        specifier: ^6.0.1
        version: 6.0.1
    devDependencies:
      '@mdx-js/mdx':
        specifier: ^3.1.0
        version: 3.1.0(acorn@8.15.0)
      '@types/hast':
        specifier: 'catalog:'
        version: 3.0.4
      '@types/mdast':
        specifier: ^4.0.4
        version: 4.0.4
      '@types/react':
        specifier: 'catalog:'
        version: 19.1.8
      '@types/unist':
        specifier: ^3.0.3
        version: 3.0.3
      unified:
        specifier: 'catalog:'
        version: 11.0.5
      vfile:
        specifier: ^6.0.3
        version: 6.0.3

  packages/renoun:
    dependencies:
      '@mdx-js/mdx':
        specifier: ^3.1.0
        version: 3.1.0(acorn@8.15.0)
      '@renoun/mdx':
        specifier: workspace:*
        version: link:../mdx
      '@shikijs/langs':
        specifier: ^3.6.0
        version: 3.6.0
      '@shikijs/themes':
        specifier: ^3.6.0
        version: 3.6.0
      hast:
        specifier: ^1.0.0
        version: 1.0.0
      hast-util-to-jsx-runtime:
        specifier: ^2.3.6
        version: 2.3.6
      html-url-attributes:
        specifier: ^3.0.1
        version: 3.0.1
      ignore:
        specifier: ^7.0.5
        version: 7.0.5
      minimatch:
        specifier: ^10.0.3
        version: 10.0.3
      oniguruma-to-es:
        specifier: ^4.3.3
        version: 4.3.3
      remark-parse:
        specifier: ^11.0.0
        version: 11.0.0
      remark-rehype:
        specifier: ^11.1.2
        version: 11.1.2
      restyle:
        specifier: 'catalog:'
        version: 3.4.2(react@19.1.0)
      ts-morph:
        specifier: 'catalog:'
        version: 26.0.0
      unified:
        specifier: 'catalog:'
        version: 11.0.5
      unist-util-visit:
        specifier: ^5.0.0
        version: 5.0.0
      vscode-textmate:
        specifier: ^9.2.0
        version: 9.2.0
      ws:
        specifier: ^8.18.2
        version: 8.18.2
    devDependencies:
      '@mdx-js/rollup':
        specifier: ^3.1.0
        version: 3.1.0(acorn@8.15.0)(rollup@4.43.0)
      '@types/hast':
        specifier: 'catalog:'
        version: 3.0.4
      '@types/react':
        specifier: 'catalog:'
        version: 19.1.8
      '@types/react-dom':
        specifier: 'catalog:'
        version: 19.1.6(@types/react@19.1.8)
      '@types/ws':
        specifier: ^8.18.1
        version: 8.18.1
      dedent:
<<<<<<< HEAD
        specifier: ^1.5.3
        version: 1.5.3
      geist:
        specifier: 'catalog:'
        version: 1.3.1(next@15.3.0(react-dom@19.1.0(react@19.1.0))(react@19.1.0))
=======
        specifier: ^1.6.0
        version: 1.6.0
>>>>>>> 9fb9ad64
      react:
        specifier: 'catalog:'
        version: 19.1.0
      react-dom:
        specifier: 'catalog:'
        version: 19.1.0(react@19.1.0)
      tm-grammars:
        specifier: ^1.23.26
        version: 1.23.26
      tm-themes:
        specifier: ^1.10.6
        version: 1.10.6
      valibot:
        specifier: 'catalog:'
        version: 1.1.0(typescript@5.8.3)
      vfile-message:
        specifier: ^4.0.2
        version: 4.0.2
      zod:
        specifier: 'catalog:'
        version: 3.25.64

packages:

  '@alloc/quick-lru@5.2.0':
    resolution: {integrity: sha512-UrcABB+4bUrFABwbluTIBErXwvbsU/V7TZWfmbgJfbkwiBuziS9gxdODUyuiecfdGQ85jglMW6juS3+z5TsKLw==}
    engines: {node: '>=10'}

  '@ampproject/remapping@2.3.0':
    resolution: {integrity: sha512-30iZtAPgz+LTIYoeivqYo853f02jBYSd5uGnGpkFV0M3xOt9aN73erkgYAmZU43x4VfqcnLxW9Kpg3R5LC4YYw==}
    engines: {node: '>=6.0.0'}

  '@antfu/install-pkg@1.1.0':
    resolution: {integrity: sha512-MGQsmw10ZyI+EJo45CdSER4zEb+p31LpDAFp2Z3gkSd1yqVZGi0Ebx++YTEMonJy4oChEMLsxZ64j8FH6sSqtQ==}

  '@babel/code-frame@7.27.1':
    resolution: {integrity: sha512-cjQ7ZlQ0Mv3b47hABuTevyTuYN4i+loJKGeV9flcCgIK37cCXRh+L1bd3iBHlynerhQ7BhCkn2BPbQUL+rGqFg==}
    engines: {node: '>=6.9.0'}

  '@babel/helper-validator-identifier@7.27.1':
    resolution: {integrity: sha512-D2hP9eA+Sqx1kBZgzxZh0y1trbuU+JoDkiEwqhQ36nodYqJwyEIhPSdMNd7lOm/4io72luTPWH20Yda0xOuUow==}
    engines: {node: '>=6.9.0'}

  '@babel/runtime@7.27.6':
    resolution: {integrity: sha512-vbavdySgbTTrmFE+EsiqUTzlOr5bzlnJtUv9PynGCAKvfQqjIXbvFdumPM/GxMDfyuGMJaJAU6TO4zc1Jf1i8Q==}
    engines: {node: '>=6.9.0'}

  '@changesets/apply-release-plan@7.0.12':
    resolution: {integrity: sha512-EaET7As5CeuhTzvXTQCRZeBUcisoYPDDcXvgTE/2jmmypKp0RC7LxKj/yzqeh/1qFTZI7oDGFcL1PHRuQuketQ==}

  '@changesets/assemble-release-plan@6.0.8':
    resolution: {integrity: sha512-y8+8LvZCkKJdbUlpXFuqcavpzJR80PN0OIfn8HZdwK7Sh6MgLXm4hKY5vu6/NDoKp8lAlM4ERZCqRMLxP4m+MQ==}

  '@changesets/changelog-git@0.2.1':
    resolution: {integrity: sha512-x/xEleCFLH28c3bQeQIyeZf8lFXyDFVn1SgcBiR2Tw/r4IAWlk1fzxCEZ6NxQAjF2Nwtczoen3OA2qR+UawQ8Q==}

  '@changesets/cli@2.29.4':
    resolution: {integrity: sha512-VW30x9oiFp/un/80+5jLeWgEU6Btj8IqOgI+X/zAYu4usVOWXjPIK5jSSlt5jsCU7/6Z7AxEkarxBxGUqkAmNg==}
    hasBin: true

  '@changesets/config@3.1.1':
    resolution: {integrity: sha512-bd+3Ap2TKXxljCggI0mKPfzCQKeV/TU4yO2h2C6vAihIo8tzseAn2e7klSuiyYYXvgu53zMN1OeYMIQkaQoWnA==}

  '@changesets/errors@0.2.0':
    resolution: {integrity: sha512-6BLOQUscTpZeGljvyQXlWOItQyU71kCdGz7Pi8H8zdw6BI0g3m43iL4xKUVPWtG+qrrL9DTjpdn8eYuCQSRpow==}

  '@changesets/get-dependents-graph@2.1.3':
    resolution: {integrity: sha512-gphr+v0mv2I3Oxt19VdWRRUxq3sseyUpX9DaHpTUmLj92Y10AGy+XOtV+kbM6L/fDcpx7/ISDFK6T8A/P3lOdQ==}

  '@changesets/get-release-plan@4.0.12':
    resolution: {integrity: sha512-KukdEgaafnyGryUwpHG2kZ7xJquOmWWWk5mmoeQaSvZTWH1DC5D/Sw6ClgGFYtQnOMSQhgoEbDxAbpIIayKH1g==}

  '@changesets/get-version-range-type@0.4.0':
    resolution: {integrity: sha512-hwawtob9DryoGTpixy1D3ZXbGgJu1Rhr+ySH2PvTLHvkZuQ7sRT4oQwMh0hbqZH1weAooedEjRsbrWcGLCeyVQ==}

  '@changesets/git@3.0.4':
    resolution: {integrity: sha512-BXANzRFkX+XcC1q/d27NKvlJ1yf7PSAgi8JG6dt8EfbHFHi4neau7mufcSca5zRhwOL8j9s6EqsxmT+s+/E6Sw==}

  '@changesets/logger@0.1.1':
    resolution: {integrity: sha512-OQtR36ZlnuTxKqoW4Sv6x5YIhOmClRd5pWsjZsddYxpWs517R0HkyiefQPIytCVh4ZcC5x9XaG8KTdd5iRQUfg==}

  '@changesets/parse@0.4.1':
    resolution: {integrity: sha512-iwksMs5Bf/wUItfcg+OXrEpravm5rEd9Bf4oyIPL4kVTmJQ7PNDSd6MDYkpSJR1pn7tz/k8Zf2DhTCqX08Ou+Q==}

  '@changesets/pre@2.0.2':
    resolution: {integrity: sha512-HaL/gEyFVvkf9KFg6484wR9s0qjAXlZ8qWPDkTyKF6+zqjBe/I2mygg3MbpZ++hdi0ToqNUF8cjj7fBy0dg8Ug==}

  '@changesets/read@0.6.5':
    resolution: {integrity: sha512-UPzNGhsSjHD3Veb0xO/MwvasGe8eMyNrR/sT9gR8Q3DhOQZirgKhhXv/8hVsI0QpPjR004Z9iFxoJU6in3uGMg==}

  '@changesets/should-skip-package@0.1.2':
    resolution: {integrity: sha512-qAK/WrqWLNCP22UDdBTMPH5f41elVDlsNyat180A33dWxuUDyNpg6fPi/FyTZwRriVjg0L8gnjJn2F9XAoF0qw==}

  '@changesets/types@4.1.0':
    resolution: {integrity: sha512-LDQvVDv5Kb50ny2s25Fhm3d9QSZimsoUGBsUioj6MC3qbMUCuC8GPIvk/M6IvXx3lYhAs0lwWUQLb+VIEUCECw==}

  '@changesets/types@6.1.0':
    resolution: {integrity: sha512-rKQcJ+o1nKNgeoYRHKOS07tAMNd3YSN0uHaJOZYjBAgxfV7TUE7JE+z4BzZdQwb5hKaYbayKN5KrYV7ODb2rAA==}

  '@changesets/write@0.4.0':
    resolution: {integrity: sha512-CdTLvIOPiCNuH71pyDu3rA+Q0n65cmAbXnwWH84rKGiFumFzkmHNT8KHTMEchcxN+Kl8I54xGUhJ7l3E7X396Q==}

  '@clack/core@0.5.0':
    resolution: {integrity: sha512-p3y0FIOwaYRUPRcMO7+dlmLh8PSRcrjuTndsiA0WAFbWES0mLZlrjVoBRZ9DzkPFJZG6KGkJmoEAY0ZcVWTkow==}

  '@clack/prompts@0.11.0':
    resolution: {integrity: sha512-pMN5FcrEw9hUkZA4f+zLlzivQSeQf5dRGJjSUbvVYDLvpKCdQx5OaknvKzgbtXOizhP+SJJJjqEbOe55uKKfAw==}

  '@emnapi/runtime@1.4.3':
    resolution: {integrity: sha512-pBPWdu6MLKROBX05wSNKcNb++m5Er+KQ9QkB+WVM+pW2Kx9hoSrVTnu3BdkI5eBLZoKu/J6mW/B6i6bJB2ytXQ==}

  '@esbuild/aix-ppc64@0.25.5':
    resolution: {integrity: sha512-9o3TMmpmftaCMepOdA5k/yDw8SfInyzWWTjYTFCX3kPSDJMROQTb8jg+h9Cnwnmm1vOzvxN7gIfB5V2ewpjtGA==}
    engines: {node: '>=18'}
    cpu: [ppc64]
    os: [aix]

  '@esbuild/android-arm64@0.25.5':
    resolution: {integrity: sha512-VGzGhj4lJO+TVGV1v8ntCZWJktV7SGCs3Pn1GRWI1SBFtRALoomm8k5E9Pmwg3HOAal2VDc2F9+PM/rEY6oIDg==}
    engines: {node: '>=18'}
    cpu: [arm64]
    os: [android]

  '@esbuild/android-arm@0.25.5':
    resolution: {integrity: sha512-AdJKSPeEHgi7/ZhuIPtcQKr5RQdo6OO2IL87JkianiMYMPbCtot9fxPbrMiBADOWWm3T2si9stAiVsGbTQFkbA==}
    engines: {node: '>=18'}
    cpu: [arm]
    os: [android]

  '@esbuild/android-x64@0.25.5':
    resolution: {integrity: sha512-D2GyJT1kjvO//drbRT3Hib9XPwQeWd9vZoBJn+bu/lVsOZ13cqNdDeqIF/xQ5/VmWvMduP6AmXvylO/PIc2isw==}
    engines: {node: '>=18'}
    cpu: [x64]
    os: [android]

  '@esbuild/darwin-arm64@0.25.5':
    resolution: {integrity: sha512-GtaBgammVvdF7aPIgH2jxMDdivezgFu6iKpmT+48+F8Hhg5J/sfnDieg0aeG/jfSvkYQU2/pceFPDKlqZzwnfQ==}
    engines: {node: '>=18'}
    cpu: [arm64]
    os: [darwin]

  '@esbuild/darwin-x64@0.25.5':
    resolution: {integrity: sha512-1iT4FVL0dJ76/q1wd7XDsXrSW+oLoquptvh4CLR4kITDtqi2e/xwXwdCVH8hVHU43wgJdsq7Gxuzcs6Iq/7bxQ==}
    engines: {node: '>=18'}
    cpu: [x64]
    os: [darwin]

  '@esbuild/freebsd-arm64@0.25.5':
    resolution: {integrity: sha512-nk4tGP3JThz4La38Uy/gzyXtpkPW8zSAmoUhK9xKKXdBCzKODMc2adkB2+8om9BDYugz+uGV7sLmpTYzvmz6Sw==}
    engines: {node: '>=18'}
    cpu: [arm64]
    os: [freebsd]

  '@esbuild/freebsd-x64@0.25.5':
    resolution: {integrity: sha512-PrikaNjiXdR2laW6OIjlbeuCPrPaAl0IwPIaRv+SMV8CiM8i2LqVUHFC1+8eORgWyY7yhQY+2U2fA55mBzReaw==}
    engines: {node: '>=18'}
    cpu: [x64]
    os: [freebsd]

  '@esbuild/linux-arm64@0.25.5':
    resolution: {integrity: sha512-Z9kfb1v6ZlGbWj8EJk9T6czVEjjq2ntSYLY2cw6pAZl4oKtfgQuS4HOq41M/BcoLPzrUbNd+R4BXFyH//nHxVg==}
    engines: {node: '>=18'}
    cpu: [arm64]
    os: [linux]

  '@esbuild/linux-arm@0.25.5':
    resolution: {integrity: sha512-cPzojwW2okgh7ZlRpcBEtsX7WBuqbLrNXqLU89GxWbNt6uIg78ET82qifUy3W6OVww6ZWobWub5oqZOVtwolfw==}
    engines: {node: '>=18'}
    cpu: [arm]
    os: [linux]

  '@esbuild/linux-ia32@0.25.5':
    resolution: {integrity: sha512-sQ7l00M8bSv36GLV95BVAdhJ2QsIbCuCjh/uYrWiMQSUuV+LpXwIqhgJDcvMTj+VsQmqAHL2yYaasENvJ7CDKA==}
    engines: {node: '>=18'}
    cpu: [ia32]
    os: [linux]

  '@esbuild/linux-loong64@0.25.5':
    resolution: {integrity: sha512-0ur7ae16hDUC4OL5iEnDb0tZHDxYmuQyhKhsPBV8f99f6Z9KQM02g33f93rNH5A30agMS46u2HP6qTdEt6Q1kg==}
    engines: {node: '>=18'}
    cpu: [loong64]
    os: [linux]

  '@esbuild/linux-mips64el@0.25.5':
    resolution: {integrity: sha512-kB/66P1OsHO5zLz0i6X0RxlQ+3cu0mkxS3TKFvkb5lin6uwZ/ttOkP3Z8lfR9mJOBk14ZwZ9182SIIWFGNmqmg==}
    engines: {node: '>=18'}
    cpu: [mips64el]
    os: [linux]

  '@esbuild/linux-ppc64@0.25.5':
    resolution: {integrity: sha512-UZCmJ7r9X2fe2D6jBmkLBMQetXPXIsZjQJCjgwpVDz+YMcS6oFR27alkgGv3Oqkv07bxdvw7fyB71/olceJhkQ==}
    engines: {node: '>=18'}
    cpu: [ppc64]
    os: [linux]

  '@esbuild/linux-riscv64@0.25.5':
    resolution: {integrity: sha512-kTxwu4mLyeOlsVIFPfQo+fQJAV9mh24xL+y+Bm6ej067sYANjyEw1dNHmvoqxJUCMnkBdKpvOn0Ahql6+4VyeA==}
    engines: {node: '>=18'}
    cpu: [riscv64]
    os: [linux]

  '@esbuild/linux-s390x@0.25.5':
    resolution: {integrity: sha512-K2dSKTKfmdh78uJ3NcWFiqyRrimfdinS5ErLSn3vluHNeHVnBAFWC8a4X5N+7FgVE1EjXS1QDZbpqZBjfrqMTQ==}
    engines: {node: '>=18'}
    cpu: [s390x]
    os: [linux]

  '@esbuild/linux-x64@0.25.5':
    resolution: {integrity: sha512-uhj8N2obKTE6pSZ+aMUbqq+1nXxNjZIIjCjGLfsWvVpy7gKCOL6rsY1MhRh9zLtUtAI7vpgLMK6DxjO8Qm9lJw==}
    engines: {node: '>=18'}
    cpu: [x64]
    os: [linux]

  '@esbuild/netbsd-arm64@0.25.5':
    resolution: {integrity: sha512-pwHtMP9viAy1oHPvgxtOv+OkduK5ugofNTVDilIzBLpoWAM16r7b/mxBvfpuQDpRQFMfuVr5aLcn4yveGvBZvw==}
    engines: {node: '>=18'}
    cpu: [arm64]
    os: [netbsd]

  '@esbuild/netbsd-x64@0.25.5':
    resolution: {integrity: sha512-WOb5fKrvVTRMfWFNCroYWWklbnXH0Q5rZppjq0vQIdlsQKuw6mdSihwSo4RV/YdQ5UCKKvBy7/0ZZYLBZKIbwQ==}
    engines: {node: '>=18'}
    cpu: [x64]
    os: [netbsd]

  '@esbuild/openbsd-arm64@0.25.5':
    resolution: {integrity: sha512-7A208+uQKgTxHd0G0uqZO8UjK2R0DDb4fDmERtARjSHWxqMTye4Erz4zZafx7Di9Cv+lNHYuncAkiGFySoD+Mw==}
    engines: {node: '>=18'}
    cpu: [arm64]
    os: [openbsd]

  '@esbuild/openbsd-x64@0.25.5':
    resolution: {integrity: sha512-G4hE405ErTWraiZ8UiSoesH8DaCsMm0Cay4fsFWOOUcz8b8rC6uCvnagr+gnioEjWn0wC+o1/TAHt+It+MpIMg==}
    engines: {node: '>=18'}
    cpu: [x64]
    os: [openbsd]

  '@esbuild/sunos-x64@0.25.5':
    resolution: {integrity: sha512-l+azKShMy7FxzY0Rj4RCt5VD/q8mG/e+mDivgspo+yL8zW7qEwctQ6YqKX34DTEleFAvCIUviCFX1SDZRSyMQA==}
    engines: {node: '>=18'}
    cpu: [x64]
    os: [sunos]

  '@esbuild/win32-arm64@0.25.5':
    resolution: {integrity: sha512-O2S7SNZzdcFG7eFKgvwUEZ2VG9D/sn/eIiz8XRZ1Q/DO5a3s76Xv0mdBzVM5j5R639lXQmPmSo0iRpHqUUrsxw==}
    engines: {node: '>=18'}
    cpu: [arm64]
    os: [win32]

  '@esbuild/win32-ia32@0.25.5':
    resolution: {integrity: sha512-onOJ02pqs9h1iMJ1PQphR+VZv8qBMQ77Klcsqv9CNW2w6yLqoURLcgERAIurY6QE63bbLuqgP9ATqajFLK5AMQ==}
    engines: {node: '>=18'}
    cpu: [ia32]
    os: [win32]

  '@esbuild/win32-x64@0.25.5':
    resolution: {integrity: sha512-TXv6YnJ8ZMVdX+SXWVBo/0p8LTcrUYngpWjvm91TMjjBQii7Oz11Lw5lbDV5Y0TzuhSJHwiH4hEtC1I42mMS0g==}
    engines: {node: '>=18'}
    cpu: [x64]
    os: [win32]

  '@fastify/deepmerge@1.3.0':
    resolution: {integrity: sha512-J8TOSBq3SoZbDhM9+R/u77hP93gz/rajSA+K2kGyijPpORPWUXHUpTaleoj+92As0S9uPRP7Oi8IqMf0u+ro6A==}

  '@formatjs/ecma402-abstract@2.3.4':
    resolution: {integrity: sha512-qrycXDeaORzIqNhBOx0btnhpD1c+/qFIHAN9znofuMJX6QBwtbrmlpWfD4oiUUD2vJUOIYFA/gYtg2KAMGG7sA==}

  '@formatjs/fast-memoize@2.2.7':
    resolution: {integrity: sha512-Yabmi9nSvyOMrlSeGGWDiH7rf3a7sIwplbvo/dlz9WCIjzIQAfy1RMf4S0X3yG724n5Ghu2GmEl5NJIV6O9sZQ==}

  '@formatjs/icu-messageformat-parser@2.11.2':
    resolution: {integrity: sha512-AfiMi5NOSo2TQImsYAg8UYddsNJ/vUEv/HaNqiFjnI3ZFfWihUtD5QtuX6kHl8+H+d3qvnE/3HZrfzgdWpsLNA==}

  '@formatjs/icu-skeleton-parser@1.8.14':
    resolution: {integrity: sha512-i4q4V4qslThK4Ig8SxyD76cp3+QJ3sAqr7f6q9VVfeGtxG9OhiAk3y9XF6Q41OymsKzsGQ6OQQoJNY4/lI8TcQ==}

  '@formatjs/intl-localematcher@0.6.1':
    resolution: {integrity: sha512-ePEgLgVCqi2BBFnTMWPfIghu6FkbZnnBVhO2sSxvLfrdFw7wCHAHiDoM2h4NRgjbaY7+B7HgOLZGkK187pZTZg==}

  '@img/sharp-darwin-arm64@0.34.2':
    resolution: {integrity: sha512-OfXHZPppddivUJnqyKoi5YVeHRkkNE2zUFT2gbpKxp/JZCFYEYubnMg+gOp6lWfasPrTS+KPosKqdI+ELYVDtg==}
    engines: {node: ^18.17.0 || ^20.3.0 || >=21.0.0}
    cpu: [arm64]
    os: [darwin]

  '@img/sharp-darwin-x64@0.34.2':
    resolution: {integrity: sha512-dYvWqmjU9VxqXmjEtjmvHnGqF8GrVjM2Epj9rJ6BUIXvk8slvNDJbhGFvIoXzkDhrJC2jUxNLz/GUjjvSzfw+g==}
    engines: {node: ^18.17.0 || ^20.3.0 || >=21.0.0}
    cpu: [x64]
    os: [darwin]

  '@img/sharp-libvips-darwin-arm64@1.1.0':
    resolution: {integrity: sha512-HZ/JUmPwrJSoM4DIQPv/BfNh9yrOA8tlBbqbLz4JZ5uew2+o22Ik+tHQJcih7QJuSa0zo5coHTfD5J8inqj9DA==}
    cpu: [arm64]
    os: [darwin]

  '@img/sharp-libvips-darwin-x64@1.1.0':
    resolution: {integrity: sha512-Xzc2ToEmHN+hfvsl9wja0RlnXEgpKNmftriQp6XzY/RaSfwD9th+MSh0WQKzUreLKKINb3afirxW7A0fz2YWuQ==}
    cpu: [x64]
    os: [darwin]

  '@img/sharp-libvips-linux-arm64@1.1.0':
    resolution: {integrity: sha512-IVfGJa7gjChDET1dK9SekxFFdflarnUB8PwW8aGwEoF3oAsSDuNUTYS+SKDOyOJxQyDC1aPFMuRYLoDInyV9Ew==}
    cpu: [arm64]
    os: [linux]

  '@img/sharp-libvips-linux-arm@1.1.0':
    resolution: {integrity: sha512-s8BAd0lwUIvYCJyRdFqvsj+BJIpDBSxs6ivrOPm/R7piTs5UIwY5OjXrP2bqXC9/moGsyRa37eYWYCOGVXxVrA==}
    cpu: [arm]
    os: [linux]

  '@img/sharp-libvips-linux-ppc64@1.1.0':
    resolution: {integrity: sha512-tiXxFZFbhnkWE2LA8oQj7KYR+bWBkiV2nilRldT7bqoEZ4HiDOcePr9wVDAZPi/Id5fT1oY9iGnDq20cwUz8lQ==}
    cpu: [ppc64]
    os: [linux]

  '@img/sharp-libvips-linux-s390x@1.1.0':
    resolution: {integrity: sha512-xukSwvhguw7COyzvmjydRb3x/09+21HykyapcZchiCUkTThEQEOMtBj9UhkaBRLuBrgLFzQ2wbxdeCCJW/jgJA==}
    cpu: [s390x]
    os: [linux]

  '@img/sharp-libvips-linux-x64@1.1.0':
    resolution: {integrity: sha512-yRj2+reB8iMg9W5sULM3S74jVS7zqSzHG3Ol/twnAAkAhnGQnpjj6e4ayUz7V+FpKypwgs82xbRdYtchTTUB+Q==}
    cpu: [x64]
    os: [linux]

  '@img/sharp-libvips-linuxmusl-arm64@1.1.0':
    resolution: {integrity: sha512-jYZdG+whg0MDK+q2COKbYidaqW/WTz0cc1E+tMAusiDygrM4ypmSCjOJPmFTvHHJ8j/6cAGyeDWZOsK06tP33w==}
    cpu: [arm64]
    os: [linux]

  '@img/sharp-libvips-linuxmusl-x64@1.1.0':
    resolution: {integrity: sha512-wK7SBdwrAiycjXdkPnGCPLjYb9lD4l6Ze2gSdAGVZrEL05AOUJESWU2lhlC+Ffn5/G+VKuSm6zzbQSzFX/P65A==}
    cpu: [x64]
    os: [linux]

  '@img/sharp-linux-arm64@0.34.2':
    resolution: {integrity: sha512-D8n8wgWmPDakc83LORcfJepdOSN6MvWNzzz2ux0MnIbOqdieRZwVYY32zxVx+IFUT8er5KPcyU3XXsn+GzG/0Q==}
    engines: {node: ^18.17.0 || ^20.3.0 || >=21.0.0}
    cpu: [arm64]
    os: [linux]

  '@img/sharp-linux-arm@0.34.2':
    resolution: {integrity: sha512-0DZzkvuEOqQUP9mo2kjjKNok5AmnOr1jB2XYjkaoNRwpAYMDzRmAqUIa1nRi58S2WswqSfPOWLNOr0FDT3H5RQ==}
    engines: {node: ^18.17.0 || ^20.3.0 || >=21.0.0}
    cpu: [arm]
    os: [linux]

  '@img/sharp-linux-s390x@0.34.2':
    resolution: {integrity: sha512-EGZ1xwhBI7dNISwxjChqBGELCWMGDvmxZXKjQRuqMrakhO8QoMgqCrdjnAqJq/CScxfRn+Bb7suXBElKQpPDiw==}
    engines: {node: ^18.17.0 || ^20.3.0 || >=21.0.0}
    cpu: [s390x]
    os: [linux]

  '@img/sharp-linux-x64@0.34.2':
    resolution: {integrity: sha512-sD7J+h5nFLMMmOXYH4DD9UtSNBD05tWSSdWAcEyzqW8Cn5UxXvsHAxmxSesYUsTOBmUnjtxghKDl15EvfqLFbQ==}
    engines: {node: ^18.17.0 || ^20.3.0 || >=21.0.0}
    cpu: [x64]
    os: [linux]

  '@img/sharp-linuxmusl-arm64@0.34.2':
    resolution: {integrity: sha512-NEE2vQ6wcxYav1/A22OOxoSOGiKnNmDzCYFOZ949xFmrWZOVII1Bp3NqVVpvj+3UeHMFyN5eP/V5hzViQ5CZNA==}
    engines: {node: ^18.17.0 || ^20.3.0 || >=21.0.0}
    cpu: [arm64]
    os: [linux]

  '@img/sharp-linuxmusl-x64@0.34.2':
    resolution: {integrity: sha512-DOYMrDm5E6/8bm/yQLCWyuDJwUnlevR8xtF8bs+gjZ7cyUNYXiSf/E8Kp0Ss5xasIaXSHzb888V1BE4i1hFhAA==}
    engines: {node: ^18.17.0 || ^20.3.0 || >=21.0.0}
    cpu: [x64]
    os: [linux]

  '@img/sharp-wasm32@0.34.2':
    resolution: {integrity: sha512-/VI4mdlJ9zkaq53MbIG6rZY+QRN3MLbR6usYlgITEzi4Rpx5S6LFKsycOQjkOGmqTNmkIdLjEvooFKwww6OpdQ==}
    engines: {node: ^18.17.0 || ^20.3.0 || >=21.0.0}
    cpu: [wasm32]

  '@img/sharp-win32-arm64@0.34.2':
    resolution: {integrity: sha512-cfP/r9FdS63VA5k0xiqaNaEoGxBg9k7uE+RQGzuK9fHt7jib4zAVVseR9LsE4gJcNWgT6APKMNnCcnyOtmSEUQ==}
    engines: {node: ^18.17.0 || ^20.3.0 || >=21.0.0}
    cpu: [arm64]
    os: [win32]

  '@img/sharp-win32-ia32@0.34.2':
    resolution: {integrity: sha512-QLjGGvAbj0X/FXl8n1WbtQ6iVBpWU7JO94u/P2M4a8CFYsvQi4GW2mRy/JqkRx0qpBzaOdKJKw8uc930EX2AHw==}
    engines: {node: ^18.17.0 || ^20.3.0 || >=21.0.0}
    cpu: [ia32]
    os: [win32]

  '@img/sharp-win32-x64@0.34.2':
    resolution: {integrity: sha512-aUdT6zEYtDKCaxkofmmJDJYGCf0+pJg3eU9/oBuqvEeoB9dKI6ZLc/1iLJCTuJQDO4ptntAlkUmHgGjyuobZbw==}
    engines: {node: ^18.17.0 || ^20.3.0 || >=21.0.0}
    cpu: [x64]
    os: [win32]

  '@internationalized/date@3.8.2':
    resolution: {integrity: sha512-/wENk7CbvLbkUvX1tu0mwq49CVkkWpkXubGel6birjRPyo6uQ4nQpnq5xZu823zRCwwn82zgHrvgF1vZyvmVgA==}

  '@internationalized/message@3.1.8':
    resolution: {integrity: sha512-Rwk3j/TlYZhn3HQ6PyXUV0XP9Uv42jqZGNegt0BXlxjE6G3+LwHjbQZAGHhCnCPdaA6Tvd3ma/7QzLlLkJxAWA==}

  '@internationalized/number@3.6.3':
    resolution: {integrity: sha512-p+Zh1sb6EfrfVaS86jlHGQ9HA66fJhV9x5LiE5vCbZtXEHAuhcmUZUdZ4WrFpUBfNalr2OkAJI5AcKEQF+Lebw==}

  '@internationalized/string@3.2.7':
    resolution: {integrity: sha512-D4OHBjrinH+PFZPvfCXvG28n2LSykWcJ7GIioQL+ok0LON15SdfoUssoHzzOUmVZLbRoREsQXVzA6r8JKsbP6A==}

  '@isaacs/balanced-match@4.0.1':
    resolution: {integrity: sha512-yzMTt9lEb8Gv7zRioUilSglI0c0smZ9k5D65677DLWLtWJaXIS3CqcGyUFByYKlnUj6TkjLVs54fBl6+TiGQDQ==}
    engines: {node: 20 || >=22}

  '@isaacs/brace-expansion@5.0.0':
    resolution: {integrity: sha512-ZT55BDLV0yv0RBm2czMiZ+SqCGO7AvmOM3G/w2xhVPH+te0aKgFjmBvGlL1dH+ql2tgGO3MVrbb3jCKyvpgnxA==}
    engines: {node: 20 || >=22}

  '@isaacs/fs-minipass@4.0.1':
    resolution: {integrity: sha512-wgm9Ehl2jpeqP3zw/7mo3kRHFp5MEDhqAdwy1fTGkHAwnkGOVsgpvQhL8B5n1qlb01jV3n/bI0ZfZp5lWA1k4w==}
    engines: {node: '>=18.0.0'}

  '@jridgewell/gen-mapping@0.3.8':
    resolution: {integrity: sha512-imAbBGkb+ebQyxKgzv5Hu2nmROxoDOXHh80evxdoXNOrvAnVx7zimzc1Oo5h9RlfV4vPXaE2iM5pOFbvOCClWA==}
    engines: {node: '>=6.0.0'}

  '@jridgewell/resolve-uri@3.1.2':
    resolution: {integrity: sha512-bRISgCIjP20/tbWSPWMEi54QVPRZExkuD9lJL+UIxUKtwVJA8wW1Trb1jMs1RFXo1CBTNZ/5hpC9QvmKWdopKw==}
    engines: {node: '>=6.0.0'}

  '@jridgewell/set-array@1.2.1':
    resolution: {integrity: sha512-R8gLRTZeyp03ymzP/6Lil/28tGeGEzhx1q2k703KGWRAI1VdvPIXdG70VJc2pAMw3NA6JKL5hhFu1sJX0Mnn/A==}
    engines: {node: '>=6.0.0'}

  '@jridgewell/source-map@0.3.6':
    resolution: {integrity: sha512-1ZJTZebgqllO79ue2bm3rIGud/bOe0pP5BjSRCRxxYkEZS8STV7zN84UBbiYu7jy+eCKSnVIUgoWWE/tt+shMQ==}

  '@jridgewell/sourcemap-codec@1.5.0':
    resolution: {integrity: sha512-gv3ZRaISU3fjPAgNsriBRqGWQL6quFx04YMPW/zD8XMLsU32mhCCbfbO6KZFLjvYpCZ8zyDEgqsgf+PwPaM7GQ==}

  '@jridgewell/trace-mapping@0.3.25':
    resolution: {integrity: sha512-vNk6aEwybGtawWmy/PzwnGDOjCkLWSD2wqvjGGAgOAwCGWySYXfYoxt00IJkTF+8Lb57DwOb3Aa0o9CApepiYQ==}

  '@manypkg/find-root@1.1.0':
    resolution: {integrity: sha512-mki5uBvhHzO8kYYix/WRy2WX8S3B5wdVSc9D6KcU5lQNglP2yt58/VfLuAK49glRXChosY8ap2oJ1qgma3GUVA==}

  '@manypkg/get-packages@1.1.3':
    resolution: {integrity: sha512-fo+QhuU3qE/2TQMQmbVMqaQ6EWbMhi4ABWP+O4AM1NqPBuy0OrApV5LO6BrrgnhtAHS2NH6RrVk9OL181tTi8A==}

  '@mdx-js/loader@3.1.0':
    resolution: {integrity: sha512-xU/lwKdOyfXtQGqn3VnJjlDrmKXEvMi1mgYxVmukEUtVycIz1nh7oQ40bKTd4cA7rLStqu0740pnhGYxGoqsCg==}
    peerDependencies:
      webpack: '>=5'
    peerDependenciesMeta:
      webpack:
        optional: true

  '@mdx-js/mdx@3.1.0':
    resolution: {integrity: sha512-/QxEhPAvGwbQmy1Px8F899L5Uc2KZ6JtXwlCgJmjSTBedwOZkByYcBG4GceIGPXRDsmfxhHazuS+hlOShRLeDw==}

  '@mdx-js/react@3.1.0':
    resolution: {integrity: sha512-QjHtSaoameoalGnKDT3FoIl4+9RwyTmo9ZJGBdLOks/YOiWHoRDI3PUwEzOE7kEmGcV3AFcp9K6dYu9rEuKLAQ==}
    peerDependencies:
      '@types/react': '>=16'
      react: '>=16'

  '@mdx-js/rollup@3.1.0':
    resolution: {integrity: sha512-q4xOtUXpCzeouE8GaJ8StT4rDxm/U5j6lkMHL2srb2Q3Y7cobE0aXyPzXVVlbeIMBi+5R5MpbiaVE5/vJUdnHg==}
    peerDependencies:
      rollup: '>=2'

  '@next/env@15.3.3':
    resolution: {integrity: sha512-OdiMrzCl2Xi0VTjiQQUK0Xh7bJHnOuET2s+3V+Y40WJBAXrJeGA3f+I8MZJ/YQ3mVGi5XGR1L66oFlgqXhQ4Vw==}

  '@next/mdx@15.3.3':
    resolution: {integrity: sha512-kJI7E/353vsoGa2usU/P36gDSA0iVc9xqJFFiPgLrSgWlivkANTRXjrnNVmVpHZ6ETmiZP52fMuKwmT9/FSmNQ==}
    peerDependencies:
      '@mdx-js/loader': '>=0.15.0'
      '@mdx-js/react': '>=0.15.0'
    peerDependenciesMeta:
      '@mdx-js/loader':
        optional: true
      '@mdx-js/react':
        optional: true

  '@next/swc-darwin-arm64@15.3.3':
    resolution: {integrity: sha512-WRJERLuH+O3oYB4yZNVahSVFmtxRNjNF1I1c34tYMoJb0Pve+7/RaLAJJizyYiFhjYNGHRAE1Ri2Fd23zgDqhg==}
    engines: {node: '>= 10'}
    cpu: [arm64]
    os: [darwin]

  '@next/swc-darwin-x64@15.3.3':
    resolution: {integrity: sha512-XHdzH/yBc55lu78k/XwtuFR/ZXUTcflpRXcsu0nKmF45U96jt1tsOZhVrn5YH+paw66zOANpOnFQ9i6/j+UYvw==}
    engines: {node: '>= 10'}
    cpu: [x64]
    os: [darwin]

  '@next/swc-linux-arm64-gnu@15.3.3':
    resolution: {integrity: sha512-VZ3sYL2LXB8znNGcjhocikEkag/8xiLgnvQts41tq6i+wql63SMS1Q6N8RVXHw5pEUjiof+II3HkDd7GFcgkzw==}
    engines: {node: '>= 10'}
    cpu: [arm64]
    os: [linux]

  '@next/swc-linux-arm64-musl@15.3.3':
    resolution: {integrity: sha512-h6Y1fLU4RWAp1HPNJWDYBQ+e3G7sLckyBXhmH9ajn8l/RSMnhbuPBV/fXmy3muMcVwoJdHL+UtzRzs0nXOf9SA==}
    engines: {node: '>= 10'}
    cpu: [arm64]
    os: [linux]

  '@next/swc-linux-x64-gnu@15.3.3':
    resolution: {integrity: sha512-jJ8HRiF3N8Zw6hGlytCj5BiHyG/K+fnTKVDEKvUCyiQ/0r5tgwO7OgaRiOjjRoIx2vwLR+Rz8hQoPrnmFbJdfw==}
    engines: {node: '>= 10'}
    cpu: [x64]
    os: [linux]

  '@next/swc-linux-x64-musl@15.3.3':
    resolution: {integrity: sha512-HrUcTr4N+RgiiGn3jjeT6Oo208UT/7BuTr7K0mdKRBtTbT4v9zJqCDKO97DUqqoBK1qyzP1RwvrWTvU6EPh/Cw==}
    engines: {node: '>= 10'}
    cpu: [x64]
    os: [linux]

  '@next/swc-win32-arm64-msvc@15.3.3':
    resolution: {integrity: sha512-SxorONgi6K7ZUysMtRF3mIeHC5aA3IQLmKFQzU0OuhuUYwpOBc1ypaLJLP5Bf3M9k53KUUUj4vTPwzGvl/NwlQ==}
    engines: {node: '>= 10'}
    cpu: [arm64]
    os: [win32]

  '@next/swc-win32-x64-msvc@15.3.3':
    resolution: {integrity: sha512-4QZG6F8enl9/S2+yIiOiju0iCTFd93d8VC1q9LZS4p/Xuk81W2QDjCFeoogmrWWkAD59z8ZxepBQap2dKS5ruw==}
    engines: {node: '>= 10'}
    cpu: [x64]
    os: [win32]

  '@nodelib/fs.scandir@2.1.5':
    resolution: {integrity: sha512-vq24Bq3ym5HEQm2NKCr3yXDwjc7vTsEThRDnkp2DK9p1uqLR+DHurm/NOTo0KG7HYHU7eppKZj3MyqYuMBf62g==}
    engines: {node: '>= 8'}

  '@nodelib/fs.stat@2.0.5':
    resolution: {integrity: sha512-RkhPPp2zrqDAQA/2jNhnztcPAlv64XdhIp7a7454A5ovI7Bukxgt7MX7udwAu3zg1DcpPU0rz3VV1SeaqvY4+A==}
    engines: {node: '>= 8'}

  '@nodelib/fs.walk@1.2.8':
    resolution: {integrity: sha512-oGB+UxlgWcgQkgwo8GcEGwemoTFt3FIO9ababBmaGwXIoBKZ+GTy0pP185beGg7Llih/NSHSV2XAs1lnznocSg==}
    engines: {node: '>= 8'}

  '@preact/signals-core@1.10.0':
    resolution: {integrity: sha512-qlKeXlfqtlC+sjxCPHt6Sk0/dXBrKZVcPlianqjNc/vW263YBFiP5mRrgKpHoO0q222Thm1TdYQWfCKpbbgvwA==}

  '@react-aria/autocomplete@3.0.0-beta.5':
    resolution: {integrity: sha512-zYiVeKGYHStpBXS0mf51k14xkVunU/dFqxumfYXDiiyknxIDE4L1kN7XKo16nus3TkTmJtqBHJrWmzCfNkRd9g==}
    peerDependencies:
      react: ^16.8.0 || ^17.0.0-rc.1 || ^18.0.0 || ^19.0.0-rc.1
      react-dom: ^16.8.0 || ^17.0.0-rc.1 || ^18.0.0 || ^19.0.0-rc.1

  '@react-aria/breadcrumbs@3.5.26':
    resolution: {integrity: sha512-jybk2jy3m9KNmTpzJu87C0nkcMcGbZIyotgK1s8st8aUE2aJlxPZrvGuJTO8GUFZn9TKnCg3JjBC8qS9sizKQg==}
    peerDependencies:
      react: ^16.8.0 || ^17.0.0-rc.1 || ^18.0.0 || ^19.0.0-rc.1
      react-dom: ^16.8.0 || ^17.0.0-rc.1 || ^18.0.0 || ^19.0.0-rc.1

  '@react-aria/button@3.13.3':
    resolution: {integrity: sha512-Xn7eTssaefNPUydogI1qDf7qQWPmb+hGoS1QiCNBodPlRpVDXxlZSIhOqQFnLWHv5+z5UL+vu+joqlSPYHqOFw==}
    peerDependencies:
      react: ^16.8.0 || ^17.0.0-rc.1 || ^18.0.0 || ^19.0.0-rc.1
      react-dom: ^16.8.0 || ^17.0.0-rc.1 || ^18.0.0 || ^19.0.0-rc.1

  '@react-aria/calendar@3.8.3':
    resolution: {integrity: sha512-1TAZADcWbfznXzo4oJEqFgX4IE1chZjWsTSJDWr03UEx3XqIJI8GXm+ylOQUiN4j8xqZ7tl4yNuuslKkzoSjMQ==}
    peerDependencies:
      react: ^16.8.0 || ^17.0.0-rc.1 || ^18.0.0 || ^19.0.0-rc.1
      react-dom: ^16.8.0 || ^17.0.0-rc.1 || ^18.0.0 || ^19.0.0-rc.1

  '@react-aria/checkbox@3.15.7':
    resolution: {integrity: sha512-L64van+K2ZEmCpx/KeZGHoxdxQvVHgfusFRFYZbh3e7YEtDcShvUrTDVKmZkINqnmuhGTDolFDQq+E8fWEpcRg==}
    peerDependencies:
      react: ^16.8.0 || ^17.0.0-rc.1 || ^18.0.0 || ^19.0.0-rc.1
      react-dom: ^16.8.0 || ^17.0.0-rc.1 || ^18.0.0 || ^19.0.0-rc.1

  '@react-aria/collections@3.0.0-rc.3':
    resolution: {integrity: sha512-TX6aAzK/FMTvT78LNdSSacKYDnfBWyW5WzxfoQiu/K/kbZVrYSrQaXFrGjkwGEhgmU0O1S4mupANMEgmgI3wlQ==}
    peerDependencies:
      react: ^16.8.0 || ^17.0.0-rc.1 || ^18.0.0 || ^19.0.0-rc.1
      react-dom: ^16.8.0 || ^17.0.0-rc.1 || ^18.0.0 || ^19.0.0-rc.1

  '@react-aria/color@3.0.9':
    resolution: {integrity: sha512-dWyK8a3kNii8Yuj1/CQivnVVxsgkV8em+sb0oA29w04t+CFRQywpE2OVV3wZTDzOIVaz3pXx7/X012WoF6d/eQ==}
    peerDependencies:
      react: ^16.8.0 || ^17.0.0-rc.1 || ^18.0.0 || ^19.0.0-rc.1
      react-dom: ^16.8.0 || ^17.0.0-rc.1 || ^18.0.0 || ^19.0.0-rc.1

  '@react-aria/combobox@3.12.5':
    resolution: {integrity: sha512-mg9RrOTjxQFPy0BQrlqdp5uUC2pLevIqhZit6OfndmOr7khQ32qepDjXoSwYeeSag/jrokc2cGfXfzOwrgAFaQ==}
    peerDependencies:
      react: ^16.8.0 || ^17.0.0-rc.1 || ^18.0.0 || ^19.0.0-rc.1
      react-dom: ^16.8.0 || ^17.0.0-rc.1 || ^18.0.0 || ^19.0.0-rc.1

  '@react-aria/datepicker@3.14.5':
    resolution: {integrity: sha512-TeV/yXEOQ2QOYMxvetWcWUcZN83evmnmG/uSruTdk93e2nZzs227Gg/M95tzgCYRRACCzSzrGujJhNs12Nh7mg==}
    peerDependencies:
      react: ^16.8.0 || ^17.0.0-rc.1 || ^18.0.0 || ^19.0.0-rc.1
      react-dom: ^16.8.0 || ^17.0.0-rc.1 || ^18.0.0 || ^19.0.0-rc.1

  '@react-aria/dialog@3.5.27':
    resolution: {integrity: sha512-Sp8LWQQYNxkLk2+L0bdWmAd9fz1YIrzvxbHXmAn9Tn6+/4SPnQhkOo+qQwtHFbjqe9fyS7cJZxegXd1RegIFew==}
    peerDependencies:
      react: ^16.8.0 || ^17.0.0-rc.1 || ^18.0.0 || ^19.0.0-rc.1
      react-dom: ^16.8.0 || ^17.0.0-rc.1 || ^18.0.0 || ^19.0.0-rc.1

  '@react-aria/disclosure@3.0.6':
    resolution: {integrity: sha512-swO7U2G1Qhelj08RUiPQ8OEwDWDGj7DgWBmMyU2HjVEihR9wlvwsJTvzmxNQvJJT0l1bxQ/tM4RWxdUycUYy7A==}
    peerDependencies:
      react: ^16.8.0 || ^17.0.0-rc.1 || ^18.0.0 || ^19.0.0-rc.1
      react-dom: ^16.8.0 || ^17.0.0-rc.1 || ^18.0.0 || ^19.0.0-rc.1

  '@react-aria/dnd@3.10.1':
    resolution: {integrity: sha512-EWiFbRoWs0zBlBbdPvd7gPyA3B8TPUtMfSUnLBCjwc+N0YaUoizZxW2VYgpAkZYAlVrPYV6n2Gs+98PHKZ8rsg==}
    peerDependencies:
      react: ^16.8.0 || ^17.0.0-rc.1 || ^18.0.0 || ^19.0.0-rc.1
      react-dom: ^16.8.0 || ^17.0.0-rc.1 || ^18.0.0 || ^19.0.0-rc.1

  '@react-aria/focus@3.20.5':
    resolution: {integrity: sha512-JpFtXmWQ0Oca7FcvkqgjSyo6xEP7v3oQOLUId6o0xTvm4AD5W0mU2r3lYrbhsJ+XxdUUX4AVR5473sZZ85kU4A==}
    peerDependencies:
      react: ^16.8.0 || ^17.0.0-rc.1 || ^18.0.0 || ^19.0.0-rc.1
      react-dom: ^16.8.0 || ^17.0.0-rc.1 || ^18.0.0 || ^19.0.0-rc.1

  '@react-aria/form@3.0.18':
    resolution: {integrity: sha512-e4Ktc3NiNwV5dz82zVE7lspYmKwAnGoJfOHgc9MApS7Fy/BEAuVUuLgTjMo1x5me7dY+ADxqrIhbOpifscGGoQ==}
    peerDependencies:
      react: ^16.8.0 || ^17.0.0-rc.1 || ^18.0.0 || ^19.0.0-rc.1
      react-dom: ^16.8.0 || ^17.0.0-rc.1 || ^18.0.0 || ^19.0.0-rc.1

  '@react-aria/grid@3.14.2':
    resolution: {integrity: sha512-5oS6sLq0DishBvPVsWnxGcUdBRXyFXCj8/n02yJvjbID5Mpjn9JIHUSL4ZCZAO7QGCXpvO3PI40vB2F6QUs2VA==}
    peerDependencies:
      react: ^16.8.0 || ^17.0.0-rc.1 || ^18.0.0 || ^19.0.0-rc.1
      react-dom: ^16.8.0 || ^17.0.0-rc.1 || ^18.0.0 || ^19.0.0-rc.1

  '@react-aria/gridlist@3.13.2':
    resolution: {integrity: sha512-mPGhW2+Jke66LJIPrYoAdL5BBiC8iZ9orjoan7TBTCX9Xk87EK1XLm1cTxAylRqGNjnLzy+vp05Zt2fHY4QduA==}
    peerDependencies:
      react: ^16.8.0 || ^17.0.0-rc.1 || ^18.0.0 || ^19.0.0-rc.1
      react-dom: ^16.8.0 || ^17.0.0-rc.1 || ^18.0.0 || ^19.0.0-rc.1

  '@react-aria/i18n@3.12.10':
    resolution: {integrity: sha512-1j00soQ2W0nTgzaaIsGFdMF/5aN60AEdCJPhmXGZiuWdWzMxObN9LQ9vdzYPTjTqyqMdSaSp9DZKs5I26Xovpw==}
    peerDependencies:
      react: ^16.8.0 || ^17.0.0-rc.1 || ^18.0.0 || ^19.0.0-rc.1
      react-dom: ^16.8.0 || ^17.0.0-rc.1 || ^18.0.0 || ^19.0.0-rc.1

  '@react-aria/interactions@3.25.3':
    resolution: {integrity: sha512-J1bhlrNtjPS/fe5uJQ+0c7/jiXniwa4RQlP+Emjfc/iuqpW2RhbF9ou5vROcLzWIyaW8tVMZ468J68rAs/aZ5A==}
    peerDependencies:
      react: ^16.8.0 || ^17.0.0-rc.1 || ^18.0.0 || ^19.0.0-rc.1
      react-dom: ^16.8.0 || ^17.0.0-rc.1 || ^18.0.0 || ^19.0.0-rc.1

  '@react-aria/label@3.7.19':
    resolution: {integrity: sha512-ZJIj/BKf66q52idy24ErzX77vDGuyQn4neWtu51RRSk4npI3pJqEPsdkPCdo2dlBCo/Uc1pfuLGg2hY3N/ni9Q==}
    peerDependencies:
      react: ^16.8.0 || ^17.0.0-rc.1 || ^18.0.0 || ^19.0.0-rc.1
      react-dom: ^16.8.0 || ^17.0.0-rc.1 || ^18.0.0 || ^19.0.0-rc.1

  '@react-aria/landmark@3.0.4':
    resolution: {integrity: sha512-1U5ce6cqg1qGbK4M4R6vwrhUrKXuUzReZwHaTrXxEY22IMxKDXIZL8G7pFpcKix2XKqjLZWf+g8ngGuNhtQ2QQ==}
    peerDependencies:
      react: ^16.8.0 || ^17.0.0-rc.1 || ^18.0.0 || ^19.0.0-rc.1
      react-dom: ^16.8.0 || ^17.0.0-rc.1 || ^18.0.0 || ^19.0.0-rc.1

  '@react-aria/link@3.8.3':
    resolution: {integrity: sha512-83gS9Bb+FMa4Tae2VQrOxWixqYhqj4MDt4Bn0i3gzsP/sPWr1bwo5DJmXfw16UAXMaccl1rUKSqqHdigqaealw==}
    peerDependencies:
      react: ^16.8.0 || ^17.0.0-rc.1 || ^18.0.0 || ^19.0.0-rc.1
      react-dom: ^16.8.0 || ^17.0.0-rc.1 || ^18.0.0 || ^19.0.0-rc.1

  '@react-aria/listbox@3.14.6':
    resolution: {integrity: sha512-ZaYpBXiS+nUzxAmeCmXyvDcZECuZi1ZLn5y8uJ4ZFRVqSxqplVHodsQKwKqklmAM3+IVDyQx2WB4/HIKTGg2Bw==}
    peerDependencies:
      react: ^16.8.0 || ^17.0.0-rc.1 || ^18.0.0 || ^19.0.0-rc.1
      react-dom: ^16.8.0 || ^17.0.0-rc.1 || ^18.0.0 || ^19.0.0-rc.1

  '@react-aria/live-announcer@3.4.3':
    resolution: {integrity: sha512-nbBmx30tW53Vlbq3BbMxHGbHa7vGE9ItacI+1XAdH2UZDLtdZA5J6U9YC6lokKQCv+aEVO6Zl9YG4yp57YwnGw==}

  '@react-aria/menu@3.18.5':
    resolution: {integrity: sha512-mOQb4PcNvDdFhyqF7nxREwc1YUg+pPTiMNcSHlz/MKFkkUteIQBYfuJJa8i72ooiE55xfYEQhPLjmrLHAOIJ+g==}
    peerDependencies:
      react: ^16.8.0 || ^17.0.0-rc.1 || ^18.0.0 || ^19.0.0-rc.1
      react-dom: ^16.8.0 || ^17.0.0-rc.1 || ^18.0.0 || ^19.0.0-rc.1

  '@react-aria/meter@3.4.24':
    resolution: {integrity: sha512-IYI0Z2pwMvIe8r/3G3PHhM4G/KRiW1ssFCBZdCjBbSpl6/EkmrHiyeaBYG0j8Ux8tmRmXiMVjxLdDlCJQDH7mQ==}
    peerDependencies:
      react: ^16.8.0 || ^17.0.0-rc.1 || ^18.0.0 || ^19.0.0-rc.1
      react-dom: ^16.8.0 || ^17.0.0-rc.1 || ^18.0.0 || ^19.0.0-rc.1

  '@react-aria/numberfield@3.11.16':
    resolution: {integrity: sha512-AGk0BMdHXPP3gSy39UVropyvpNMxAElPGIcicjXXyD/tZdemsgLXUFT2zI4DwE0csFZS8BGgunLWT9VluMF4FQ==}
    peerDependencies:
      react: ^16.8.0 || ^17.0.0-rc.1 || ^18.0.0 || ^19.0.0-rc.1
      react-dom: ^16.8.0 || ^17.0.0-rc.1 || ^18.0.0 || ^19.0.0-rc.1

  '@react-aria/overlays@3.27.3':
    resolution: {integrity: sha512-1hawsRI+QiM0TkPNwApNJ2+N49NQTP+48xq0JG8hdEUPChQLDoJ39cvT1sxdg0mnLDzLaAYkZrgfokq9sX6FLA==}
    peerDependencies:
      react: ^16.8.0 || ^17.0.0-rc.1 || ^18.0.0 || ^19.0.0-rc.1
      react-dom: ^16.8.0 || ^17.0.0-rc.1 || ^18.0.0 || ^19.0.0-rc.1

  '@react-aria/progress@3.4.24':
    resolution: {integrity: sha512-lpMVrZlSo1Dulo67COCNrcRkJ+lRrC2PI3iRoOIlqw1Ljz4KFoSGyRudg/MLJ/YrQ+6zmNdz5ytdeThrZwHpPQ==}
    peerDependencies:
      react: ^16.8.0 || ^17.0.0-rc.1 || ^18.0.0 || ^19.0.0-rc.1
      react-dom: ^16.8.0 || ^17.0.0-rc.1 || ^18.0.0 || ^19.0.0-rc.1

  '@react-aria/radio@3.11.5':
    resolution: {integrity: sha512-6BjpeTupQnxetfvC2bqIxWUt6USMqNZoKOoOO7mUL7ESF6/Gp8ocutvQn0VnTxU+7OhdrZX5AACPg/qIQYumVw==}
    peerDependencies:
      react: ^16.8.0 || ^17.0.0-rc.1 || ^18.0.0 || ^19.0.0-rc.1
      react-dom: ^16.8.0 || ^17.0.0-rc.1 || ^18.0.0 || ^19.0.0-rc.1

  '@react-aria/searchfield@3.8.6':
    resolution: {integrity: sha512-fEhNOtOV5yRZ8hkWmFO5Mh8nq63/ePun2dUMLAiW1sCQXTUpN9Oo+T4vsEUabuZ25mHvqgVoCVhAFdMbvZ+W+A==}
    peerDependencies:
      react: ^16.8.0 || ^17.0.0-rc.1 || ^18.0.0 || ^19.0.0-rc.1
      react-dom: ^16.8.0 || ^17.0.0-rc.1 || ^18.0.0 || ^19.0.0-rc.1

  '@react-aria/select@3.15.7':
    resolution: {integrity: sha512-b1PpanLblnXgrvIeYPkL9ELdeE3GQXwoRJLNv9DSKSAyBVx+pm6+4BtzngOBdBidRCcOGEBEYxuUW8hMXjFB8w==}
    peerDependencies:
      react: ^16.8.0 || ^17.0.0-rc.1 || ^18.0.0 || ^19.0.0-rc.1
      react-dom: ^16.8.0 || ^17.0.0-rc.1 || ^18.0.0 || ^19.0.0-rc.1

  '@react-aria/selection@3.24.3':
    resolution: {integrity: sha512-QznlHCUcjFgVALUIVBK4SWJd6osaU9lVaZgU4M8uemoIfOHqnBY3zThkQvEhcw/EJ2RpuYYLPOBYZBnk1knD5A==}
    peerDependencies:
      react: ^16.8.0 || ^17.0.0-rc.1 || ^18.0.0 || ^19.0.0-rc.1
      react-dom: ^16.8.0 || ^17.0.0-rc.1 || ^18.0.0 || ^19.0.0-rc.1

  '@react-aria/separator@3.4.10':
    resolution: {integrity: sha512-T9hJpO6lfg6zHRbs5CZD0eZrWIIjN6LY+EC6X5pQJbJeq6HqviVSQx25q98K430S/EGwHRltY5Bwy+XwlMZfdA==}
    peerDependencies:
      react: ^16.8.0 || ^17.0.0-rc.1 || ^18.0.0 || ^19.0.0-rc.1
      react-dom: ^16.8.0 || ^17.0.0-rc.1 || ^18.0.0 || ^19.0.0-rc.1

  '@react-aria/slider@3.7.21':
    resolution: {integrity: sha512-eWu69KnQ7qCmpYBEkgGLjIuKfFqoHu2W6r9d7ys0ZmX81HPj9DhatGpEgHlnjRfCeSl9wL5h2FY9wnIio82cbg==}
    peerDependencies:
      react: ^16.8.0 || ^17.0.0-rc.1 || ^18.0.0 || ^19.0.0-rc.1
      react-dom: ^16.8.0 || ^17.0.0-rc.1 || ^18.0.0 || ^19.0.0-rc.1

  '@react-aria/spinbutton@3.6.16':
    resolution: {integrity: sha512-Ko1e9GeQiiEXeR3IyPT8STS1Pw4k/1OBs9LqI3WKlHFwH5M8q3DbbaMOgekD41/CPVBKmCcqFM7K7Wu9kFrT2A==}
    peerDependencies:
      react: ^16.8.0 || ^17.0.0-rc.1 || ^18.0.0 || ^19.0.0-rc.1
      react-dom: ^16.8.0 || ^17.0.0-rc.1 || ^18.0.0 || ^19.0.0-rc.1

  '@react-aria/ssr@3.9.9':
    resolution: {integrity: sha512-2P5thfjfPy/np18e5wD4WPt8ydNXhij1jwA8oehxZTFqlgVMGXzcWKxTb4RtJrLFsqPO7RUQTiY8QJk0M4Vy2g==}
    engines: {node: '>= 12'}
    peerDependencies:
      react: ^16.8.0 || ^17.0.0-rc.1 || ^18.0.0 || ^19.0.0-rc.1

  '@react-aria/switch@3.7.5':
    resolution: {integrity: sha512-GV9rFYf4wRHAh9tkhptvm3uOflKcQHdgZh+eGpSAHyq2iTq0j2nEhlmtFordpcJgC4XWro7TXLNltfqUqVHtkw==}
    peerDependencies:
      react: ^16.8.0 || ^17.0.0-rc.1 || ^18.0.0 || ^19.0.0-rc.1
      react-dom: ^16.8.0 || ^17.0.0-rc.1 || ^18.0.0 || ^19.0.0-rc.1

  '@react-aria/table@3.17.5':
    resolution: {integrity: sha512-Q9HDr2EAhoah7HFIT6XxOOOv2fiAs0agwQQd3d1w6jqgyu9m20lM/jxcSwcCFj2O7FPKHfapSAijHDZZoc4Shg==}
    peerDependencies:
      react: ^16.8.0 || ^17.0.0-rc.1 || ^18.0.0 || ^19.0.0-rc.1
      react-dom: ^16.8.0 || ^17.0.0-rc.1 || ^18.0.0 || ^19.0.0-rc.1

  '@react-aria/tabs@3.10.5':
    resolution: {integrity: sha512-ddmGPikXW+27W2Rx0VuEwwGJVLTo68QkNbSl8R+TEM0EUIAJo3nwHzAlQhuo5Tcb1PdK7biTjO1dyI4pno2/0Q==}
    peerDependencies:
      react: ^16.8.0 || ^17.0.0-rc.1 || ^18.0.0 || ^19.0.0-rc.1
      react-dom: ^16.8.0 || ^17.0.0-rc.1 || ^18.0.0 || ^19.0.0-rc.1

  '@react-aria/tag@3.6.2':
    resolution: {integrity: sha512-xO33FU0bZSpZ3Bw7bnJz7+Me0daVLJrn5dAllf18Mmf9T2cEr63Gg4AL4nR+rj6NLSq0aH8QyDtRGNqXJjo5SQ==}
    peerDependencies:
      react: ^16.8.0 || ^17.0.0-rc.1 || ^18.0.0 || ^19.0.0-rc.1
      react-dom: ^16.8.0 || ^17.0.0-rc.1 || ^18.0.0 || ^19.0.0-rc.1

  '@react-aria/textfield@3.17.5':
    resolution: {integrity: sha512-HFdvqd3Mdp6WP7uYAWD64gRrL1D4Khi+Fm3dIHBhm1ANV0QjYkphJm4DYNDq/MXCZF46+CZNiOWEbL/aeviykA==}
    peerDependencies:
      react: ^16.8.0 || ^17.0.0-rc.1 || ^18.0.0 || ^19.0.0-rc.1
      react-dom: ^16.8.0 || ^17.0.0-rc.1 || ^18.0.0 || ^19.0.0-rc.1

  '@react-aria/toast@3.0.5':
    resolution: {integrity: sha512-uhwiZqPy6hqucBUL7z6uUZjAJ/ou3bNdTjZlXS+zbcm+T0dsjKDfzNkaebyZY7AX3cYkFCaRjc3N6omXwoAviw==}
    peerDependencies:
      react: ^16.8.0 || ^17.0.0-rc.1 || ^18.0.0 || ^19.0.0-rc.1
      react-dom: ^16.8.0 || ^17.0.0-rc.1 || ^18.0.0 || ^19.0.0-rc.1

  '@react-aria/toggle@3.11.5':
    resolution: {integrity: sha512-8+Evk/JVMQ25PNhbnHUvsAK99DAjnCWMdSBNswJ1sWseKCYQzBXsNkkF6Dl/FlSkfDBFAaRHkX9JUz02wehb9A==}
    peerDependencies:
      react: ^16.8.0 || ^17.0.0-rc.1 || ^18.0.0 || ^19.0.0-rc.1
      react-dom: ^16.8.0 || ^17.0.0-rc.1 || ^18.0.0 || ^19.0.0-rc.1

  '@react-aria/toolbar@3.0.0-beta.18':
    resolution: {integrity: sha512-P1fXhmTRBK4YvPQDzCY3XoZl+HiBADgvQ89jszxJ2jD4Qzs/E096ttCc+otZnbvRcoU27IxC2vWFInqK/bP31g==}
    peerDependencies:
      react: ^16.8.0 || ^17.0.0-rc.1 || ^18.0.0 || ^19.0.0-rc.1
      react-dom: ^16.8.0 || ^17.0.0-rc.1 || ^18.0.0 || ^19.0.0-rc.1

  '@react-aria/tooltip@3.8.5':
    resolution: {integrity: sha512-spGAuHHNkiqAfyOl4JWzKEK642KC1oQylioYg+LKCq2avUyaDqFlRx2JrC4a6nt3BV6E5/cJUMV9K7gMRApd5Q==}
    peerDependencies:
      react: ^16.8.0 || ^17.0.0-rc.1 || ^18.0.0 || ^19.0.0-rc.1
      react-dom: ^16.8.0 || ^17.0.0-rc.1 || ^18.0.0 || ^19.0.0-rc.1

  '@react-aria/tree@3.1.1':
    resolution: {integrity: sha512-9LIe9unStA/9HHX6idHdbxMJLjebFP9mngIjoBgbWSNaYx3oH1X3Ei2Q9qHmimebtBagEZgSjxy7M+RcEqFhlw==}
    peerDependencies:
      react: ^16.8.0 || ^17.0.0-rc.1 || ^18.0.0 || ^19.0.0-rc.1
      react-dom: ^16.8.0 || ^17.0.0-rc.1 || ^18.0.0 || ^19.0.0-rc.1

  '@react-aria/utils@3.29.1':
    resolution: {integrity: sha512-yXMFVJ73rbQ/yYE/49n5Uidjw7kh192WNN9PNQGV0Xoc7EJUlSOxqhnpHmYTyO0EotJ8fdM1fMH8durHjUSI8g==}
    peerDependencies:
      react: ^16.8.0 || ^17.0.0-rc.1 || ^18.0.0 || ^19.0.0-rc.1
      react-dom: ^16.8.0 || ^17.0.0-rc.1 || ^18.0.0 || ^19.0.0-rc.1

  '@react-aria/virtualizer@4.1.7':
    resolution: {integrity: sha512-mUJAWuLANVd6mXd7SKbGl9+LqrHxgkH/bo9qQTKaRKDWR3PVqU4m/xdY/u2EDGcWPiiTMHLJaPdMQA5OZ8LtMg==}
    peerDependencies:
      react: ^16.8.0 || ^17.0.0-rc.1 || ^18.0.0 || ^19.0.0-rc.1
      react-dom: ^16.8.0 || ^17.0.0-rc.1 || ^18.0.0 || ^19.0.0-rc.1

  '@react-aria/visually-hidden@3.8.25':
    resolution: {integrity: sha512-9tRRFV1YMLuDId9E8PeUf0xy0KmQBoP8y/bm0PKWzXOqLOVmp/+kop9rwsjC7J6ppbBnlak7XCXTc7GoSFOCRA==}
    peerDependencies:
      react: ^16.8.0 || ^17.0.0-rc.1 || ^18.0.0 || ^19.0.0-rc.1
      react-dom: ^16.8.0 || ^17.0.0-rc.1 || ^18.0.0 || ^19.0.0-rc.1

  '@react-stately/autocomplete@3.0.0-beta.2':
    resolution: {integrity: sha512-6I9vFwRmoxnx5MWA5FCflH6PNjY4+bjE7+sUrFHuDf8BhkwGYtQkRGA45P3KR2gK1dECskG1qqw36lqop4zcaw==}
    peerDependencies:
      react: ^16.8.0 || ^17.0.0-rc.1 || ^18.0.0 || ^19.0.0-rc.1

  '@react-stately/calendar@3.8.2':
    resolution: {integrity: sha512-IGSbTgCMiGYisQ+CwH31wek10UWvNZ1LVwhr0ZNkhDIRtj+p+FuLNtBnmT1CxTFe2Y4empAxyxNA0QSjQrOtvQ==}
    peerDependencies:
      react: ^16.8.0 || ^17.0.0-rc.1 || ^18.0.0 || ^19.0.0-rc.1

  '@react-stately/checkbox@3.6.15':
    resolution: {integrity: sha512-jt3Kzbk6heUMtAlCbUwnrEBknnzFhPBFMEZ00vff7VyhDXup7DJcJRxreloHepARZLIhLhC5QPyO5GS4YOHlvw==}
    peerDependencies:
      react: ^16.8.0 || ^17.0.0-rc.1 || ^18.0.0 || ^19.0.0-rc.1

  '@react-stately/collections@3.12.5':
    resolution: {integrity: sha512-5SIb+6nF9cyu+WXqZ6io56BtdOu8FjSQQaaLCCpfAC6fc6zHRk8by0WreRmvJ5/Kn8oq2FNJtCNRvluM0Z01UA==}
    peerDependencies:
      react: ^16.8.0 || ^17.0.0-rc.1 || ^18.0.0 || ^19.0.0-rc.1

  '@react-stately/color@3.8.6':
    resolution: {integrity: sha512-KBpnXt31hCgdYq1a7PxUspK990/V5hPO4LqJ1K89p7r2t4OF66IBW5FmOS7KY6p1bGOoZgbk9m5w+yUeQq4wmw==}
    peerDependencies:
      react: ^16.8.0 || ^17.0.0-rc.1 || ^18.0.0 || ^19.0.0-rc.1

  '@react-stately/combobox@3.10.6':
    resolution: {integrity: sha512-XOfG90MQPfPCNjl2KJOKuFFzx2ULlwnJ/QXl9zCQUtUBOExbFRHldj5E4NPcH14AVeYZX6DBn4GTS9ocOVbE7Q==}
    peerDependencies:
      react: ^16.8.0 || ^17.0.0-rc.1 || ^18.0.0 || ^19.0.0-rc.1

  '@react-stately/data@3.13.1':
    resolution: {integrity: sha512-hKEvHCM/nHM6FFJz3gT6Ms85H+qNhXfHDYP/TU7XiDoeVHzUpj2Yc3xGsIty6/K2k7jrblUj+LuKmdvidd9mug==}
    peerDependencies:
      react: ^16.8.0 || ^17.0.0-rc.1 || ^18.0.0 || ^19.0.0-rc.1

  '@react-stately/datepicker@3.14.2':
    resolution: {integrity: sha512-KvOUFz/o+hNIb7oCli6nxBdDurbGjRjye6U99GEYAx6timXOjiIJvtKQyqCLRowGYtCS6GH41yM6DhJ2MlMF8w==}
    peerDependencies:
      react: ^16.8.0 || ^17.0.0-rc.1 || ^18.0.0 || ^19.0.0-rc.1

  '@react-stately/disclosure@3.0.5':
    resolution: {integrity: sha512-Rh+y+XAUNwyFvvzBS/MtFvdWHC38mXI99S6mdNe3e5Og8IZxLBDtvwBCzrT30YzYqN40yd3alm9xLzpYXsvYYA==}
    peerDependencies:
      react: ^16.8.0 || ^17.0.0-rc.1 || ^18.0.0 || ^19.0.0-rc.1

  '@react-stately/dnd@3.6.0':
    resolution: {integrity: sha512-H0zWOjjoocM+8r5rJ2x0B66NXZd2+7lF1zhomoMoR5+57DA5hWZTY0tht21DKjNoFk4f96Ythh0jRLziQbSkBw==}
    peerDependencies:
      react: ^16.8.0 || ^17.0.0-rc.1 || ^18.0.0 || ^19.0.0-rc.1

  '@react-stately/flags@3.1.2':
    resolution: {integrity: sha512-2HjFcZx1MyQXoPqcBGALwWWmgFVUk2TuKVIQxCbRq7fPyWXIl6VHcakCLurdtYC2Iks7zizvz0Idv48MQ38DWg==}

  '@react-stately/form@3.1.5':
    resolution: {integrity: sha512-wOs0SVXFgNr1aIdywiNH1MhxrFlN5YxBr1k9y3Z7lX+pc/MGRJFTgfDDw5JDxvwLH9joJ9ciniCdWep9L/TqcQ==}
    peerDependencies:
      react: ^16.8.0 || ^17.0.0-rc.1 || ^18.0.0 || ^19.0.0-rc.1

  '@react-stately/grid@3.11.3':
    resolution: {integrity: sha512-/YurYfPARtgsgS5f8rklB7ZQu6MWLdpfTHuwOELEUZ4L52S2gGA5VfLxDnAsHHnu5XHFI3ScuYLAvjWN0rgs/Q==}
    peerDependencies:
      react: ^16.8.0 || ^17.0.0-rc.1 || ^18.0.0 || ^19.0.0-rc.1

  '@react-stately/layout@4.3.1':
    resolution: {integrity: sha512-W2aa60I3qCI24HzZaFsS/eV1aCL0YI3IOlYm9PgsbELP82y3n7YRnwVreUv30KVdpn0VviLZn2xdWSeZlyqi9A==}
    peerDependencies:
      react: ^16.8.0 || ^17.0.0-rc.1 || ^18.0.0 || ^19.0.0-rc.1
      react-dom: ^16.8.0 || ^17.0.0-rc.1 || ^18.0.0 || ^19.0.0-rc.1

  '@react-stately/list@3.12.3':
    resolution: {integrity: sha512-RiqYyxPYAF3YRBEin8/WHC8/hvpZ/fG1Tx3h1W4aXU5zTIBuy0DrjRKePwP90oCiDpztgRXePLlzhgWeKvJEow==}
    peerDependencies:
      react: ^16.8.0 || ^17.0.0-rc.1 || ^18.0.0 || ^19.0.0-rc.1

  '@react-stately/menu@3.9.5':
    resolution: {integrity: sha512-Y+PqHBaQToo6ooCB4i4RoNfRiHbd4iozmLWePBrF4d/zBzJ9p+/5O6XIWFxLw4O128Tg3tSMGuwrxfecPDYHzA==}
    peerDependencies:
      react: ^16.8.0 || ^17.0.0-rc.1 || ^18.0.0 || ^19.0.0-rc.1

  '@react-stately/numberfield@3.9.13':
    resolution: {integrity: sha512-FWbbL4E3+5uctPGVtDwHzeNXgyFw0D3glOJhgW1QHPn3qIswusn0z/NjFSuCVOSpri8BZYIrTPUQHpRJPnjgRw==}
    peerDependencies:
      react: ^16.8.0 || ^17.0.0-rc.1 || ^18.0.0 || ^19.0.0-rc.1

  '@react-stately/overlays@3.6.17':
    resolution: {integrity: sha512-bkGYU4NPC/LgX9OGHLG8hpf9QDoazlb6fKfD+b5o7GtOdctBqCR287T/IBOQyvHqpySqrQ8XlyaGxJPGIcCiZw==}
    peerDependencies:
      react: ^16.8.0 || ^17.0.0-rc.1 || ^18.0.0 || ^19.0.0-rc.1

  '@react-stately/radio@3.10.14':
    resolution: {integrity: sha512-Y7xizUWJ0YJ8pEtqMeKOibX21B5dk56fHgMHXYLeUEm43y5muWQft2YvP0/n4mlkP2Isbk96kPbv7/ez3Gi+lA==}
    peerDependencies:
      react: ^16.8.0 || ^17.0.0-rc.1 || ^18.0.0 || ^19.0.0-rc.1

  '@react-stately/searchfield@3.5.13':
    resolution: {integrity: sha512-JNvsnvK6A1057hQREHabRYAAtwj2vl20oqGBvl1IleKlFe3KInV9WBY5l6zR3RXrnCPHVvJuzGe2R7+g142Mnw==}
    peerDependencies:
      react: ^16.8.0 || ^17.0.0-rc.1 || ^18.0.0 || ^19.0.0-rc.1

  '@react-stately/select@3.6.14':
    resolution: {integrity: sha512-HvbL9iMGwbev0FR6PzivhjKEcXADgcJC/IzUkLqPfg4KKMuYhM/XvbJjWXn/QpD3/XT+A5+r5ExUHu7wiDP93w==}
    peerDependencies:
      react: ^16.8.0 || ^17.0.0-rc.1 || ^18.0.0 || ^19.0.0-rc.1

  '@react-stately/selection@3.20.3':
    resolution: {integrity: sha512-TLyjodgFHn5fynQnRmZ5YX1HRY0KC7XBW0Nf2+q9mWk4gUxYm7RVXyYZvMIG1iKqinPYtySPRHdNzyXq9P9sxQ==}
    peerDependencies:
      react: ^16.8.0 || ^17.0.0-rc.1 || ^18.0.0 || ^19.0.0-rc.1

  '@react-stately/slider@3.6.5':
    resolution: {integrity: sha512-XnHSHbXeHiE5J7nsXQvlXaKaNn1Z4jO1aQyiZsolK1NXW6VMKVeAgZUBG45k7xQW06aRbjREMmiIz02mW8fajQ==}
    peerDependencies:
      react: ^16.8.0 || ^17.0.0-rc.1 || ^18.0.0 || ^19.0.0-rc.1

  '@react-stately/table@3.14.3':
    resolution: {integrity: sha512-PwE5pCplLSDckvgmNLVaHyQyX04A62kxdouFh1dVHeGEPfOYsO9WhvyisLxbH7X8Dbveheq/tSTelYDi6LXEJA==}
    peerDependencies:
      react: ^16.8.0 || ^17.0.0-rc.1 || ^18.0.0 || ^19.0.0-rc.1

  '@react-stately/tabs@3.8.3':
    resolution: {integrity: sha512-FujQCHppXyeHs2v5FESekxodsBJ5T0k1f7sm0ViNYqgrnE5XwqX8Y4/tdr0fqGF6S+BBllH+Q9yKWipDc6OM8g==}
    peerDependencies:
      react: ^16.8.0 || ^17.0.0-rc.1 || ^18.0.0 || ^19.0.0-rc.1

  '@react-stately/toast@3.1.1':
    resolution: {integrity: sha512-W4a6xcsFt/E+aHmR2eZK+/p7Y5rdyXSCQ5gKSnbck+S3lijEWAyV45Mv8v95CQqu0bQijj6sy2Js1szq10HVwg==}
    peerDependencies:
      react: ^16.8.0 || ^17.0.0-rc.1 || ^18.0.0 || ^19.0.0-rc.1

  '@react-stately/toggle@3.8.5':
    resolution: {integrity: sha512-BSvuTDVFzIKxpNg9Slf+RdGpva7kBO8xYaec2TW9m6Ag9AOmiDwUzzDAO0DRsc7ArSaLLFaQ/pdmmT6TxAUQIA==}
    peerDependencies:
      react: ^16.8.0 || ^17.0.0-rc.1 || ^18.0.0 || ^19.0.0-rc.1

  '@react-stately/tooltip@3.5.5':
    resolution: {integrity: sha512-/zbl7YxneGDGGzdMPSEYUKsnVRGgvsr80ZjQYBHL82N4tzvtkRwmzvzN9ipAtza+0jmeftt3N+YSyxvizVbeKA==}
    peerDependencies:
      react: ^16.8.0 || ^17.0.0-rc.1 || ^18.0.0 || ^19.0.0-rc.1

  '@react-stately/tree@3.9.0':
    resolution: {integrity: sha512-VpWAh36tbMHJ1CtglPQ81KPdpCfqFz9yAC6nQuL1x6Tmbs9vNEKloGILMI9/4qLzC+3nhCVJj6hN+xqS5/cMTg==}
    peerDependencies:
      react: ^16.8.0 || ^17.0.0-rc.1 || ^18.0.0 || ^19.0.0-rc.1

  '@react-stately/utils@3.10.7':
    resolution: {integrity: sha512-cWvjGAocvy4abO9zbr6PW6taHgF24Mwy/LbQ4TC4Aq3tKdKDntxyD+sh7AkSRfJRT2ccMVaHVv2+FfHThd3PKQ==}
    peerDependencies:
      react: ^16.8.0 || ^17.0.0-rc.1 || ^18.0.0 || ^19.0.0-rc.1

  '@react-stately/virtualizer@4.4.1':
    resolution: {integrity: sha512-ZjhsmsNqKY4HrTuT9ySh8lNmYHGgFX24CVVQ3hMr8dTzO9DRR89BMrmenoVtMj7NkonWF8lUFyYlVlsijs2p4w==}
    peerDependencies:
      react: ^16.8.0 || ^17.0.0-rc.1 || ^18.0.0 || ^19.0.0-rc.1
      react-dom: ^16.8.0 || ^17.0.0-rc.1 || ^18.0.0 || ^19.0.0-rc.1

  '@react-types/autocomplete@3.0.0-alpha.32':
    resolution: {integrity: sha512-eRi5n+QMMI3IUMX8z2+dnbQXaTgEgsmp2Qg1a/6HobJzq3IviIjkrG1B4jwp+kZHca7OuVa2ouiWvBu9sW9o4A==}
    peerDependencies:
      react: ^16.8.0 || ^17.0.0-rc.1 || ^18.0.0 || ^19.0.0-rc.1

  '@react-types/breadcrumbs@3.7.14':
    resolution: {integrity: sha512-SbLjrKKupzCLbqHZIQYtQvtsXN53NPxOYyug6QfC4d7DcW1Q9wJ546fxb10Y83ftAJMMUHTatI6SenJVoqyUdA==}
    peerDependencies:
      react: ^16.8.0 || ^17.0.0-rc.1 || ^18.0.0 || ^19.0.0-rc.1

  '@react-types/button@3.12.2':
    resolution: {integrity: sha512-QLoSCX8E7NFIdkVMa65TPieve0rKeltfcIxiMtrphjfNn+83L0IHMcbhjf4r4W19c/zqGbw3E53Hx8mNukoTUw==}
    peerDependencies:
      react: ^16.8.0 || ^17.0.0-rc.1 || ^18.0.0 || ^19.0.0-rc.1

  '@react-types/calendar@3.7.2':
    resolution: {integrity: sha512-Bp6fZo52fZdUjYbtJXcaLQ0jWEOeSoyZVwNyN5G6BmPyLP5nHxMPF+R1MPFR0fdpSI4/Sk78gWzoTuU5eOVQLw==}
    peerDependencies:
      react: ^16.8.0 || ^17.0.0-rc.1 || ^18.0.0 || ^19.0.0-rc.1

  '@react-types/checkbox@3.9.5':
    resolution: {integrity: sha512-9y8zeGWT2xZ38/YC/rNd05pPV8W8vmqFygCpZFaa6dJeOsMgPU+rq+Ifh1G+34D/qGoZXQBzeCSCAKSNPaL7uw==}
    peerDependencies:
      react: ^16.8.0 || ^17.0.0-rc.1 || ^18.0.0 || ^19.0.0-rc.1

  '@react-types/color@3.0.6':
    resolution: {integrity: sha512-ZbbgzAWK56RMMZzRGhTAB9Fz9PGnj6ctc6VMqOyumCOF9NKkYgI0E2ssTY/iOXBazZvhhhGahbGl+kjmgWvS6g==}
    peerDependencies:
      react: ^16.8.0 || ^17.0.0-rc.1 || ^18.0.0 || ^19.0.0-rc.1

  '@react-types/combobox@3.13.6':
    resolution: {integrity: sha512-BOvlyoVtmQJLYtNt4w6RvRORqK4eawW48CcQIR93BU5YFcAGhpcvpjhTZXknSXumabpo1/XQKX4NOuXpfUZrAQ==}
    peerDependencies:
      react: ^16.8.0 || ^17.0.0-rc.1 || ^18.0.0 || ^19.0.0-rc.1

  '@react-types/datepicker@3.12.2':
    resolution: {integrity: sha512-w3JIXZLLZ15zjrAjlnflmCXkNDmIelcaChhmslTVWCf0lUpgu1cUC4WAaS71rOgU03SCcrtQ0K9TsYfhnhhL7Q==}
    peerDependencies:
      react: ^16.8.0 || ^17.0.0-rc.1 || ^18.0.0 || ^19.0.0-rc.1

  '@react-types/dialog@3.5.19':
    resolution: {integrity: sha512-+FIyFnoKIGNL20zG8Sye7rrRxmt5HoeaCaHhDCTtNtv8CZEhm3Z+kNd4gylgWAxZRhDtBRWko+ADqfN5gQrgKg==}
    peerDependencies:
      react: ^16.8.0 || ^17.0.0-rc.1 || ^18.0.0 || ^19.0.0-rc.1

  '@react-types/form@3.7.13':
    resolution: {integrity: sha512-Ryw9QDLpHi0xsNe+eucgpADeaRSmsd7+SBsL15soEXJ50K/EoPtQOkm6fE4lhfqAX8or12UF9FBcBLULmfCVNQ==}
    peerDependencies:
      react: ^16.8.0 || ^17.0.0-rc.1 || ^18.0.0 || ^19.0.0-rc.1

  '@react-types/grid@3.3.3':
    resolution: {integrity: sha512-VZAKO3XISc/3+a+DZ+hUx2NB/buOe2Ui2nISutv25foeXX4+YpWj5lXS74lJUCuVsSz6D6yoWvEajeUCYrNOxg==}
    peerDependencies:
      react: ^16.8.0 || ^17.0.0-rc.1 || ^18.0.0 || ^19.0.0-rc.1

  '@react-types/link@3.6.2':
    resolution: {integrity: sha512-CtCexoupcaFHJdVPRUpJ83uxK1U0bd9x9DhwRFMqqfPHufICkQkETIw2KIeZXRvMUMi2CSG/81XXy6K0K1MtNw==}
    peerDependencies:
      react: ^16.8.0 || ^17.0.0-rc.1 || ^18.0.0 || ^19.0.0-rc.1

  '@react-types/listbox@3.7.1':
    resolution: {integrity: sha512-WiCihJJpVWVEUxxZjhTbnG3Zq3q38XylKnvNelkVHbF+Y3+SXWN0Yyhk43J642G/d87lw1t60Tor0k96eaz4vw==}
    peerDependencies:
      react: ^16.8.0 || ^17.0.0-rc.1 || ^18.0.0 || ^19.0.0-rc.1

  '@react-types/menu@3.10.2':
    resolution: {integrity: sha512-TVQFGttaNCcIvy1MKavb9ZihJmng46uUtVF9oTG/VI/C4YEdzekteI6iSsXbjv5ZAvOKQR+S25IWCbK2W0YCjQ==}
    peerDependencies:
      react: ^16.8.0 || ^17.0.0-rc.1 || ^18.0.0 || ^19.0.0-rc.1

  '@react-types/meter@3.4.10':
    resolution: {integrity: sha512-soimx+MAngG5MjQplJNB9erPh+P3Er764PqGA75L6FFmf2KhgzMniSVAqyVOpZu7G3qK4O+ihMAYXf6pQMBkSg==}
    peerDependencies:
      react: ^16.8.0 || ^17.0.0-rc.1 || ^18.0.0 || ^19.0.0-rc.1

  '@react-types/numberfield@3.8.12':
    resolution: {integrity: sha512-cI0Grj+iW5840gV80t7aXt7FZPbxMZufjuAop5taHe6RlHuLuODfz5n3kyu/NPHabruF26mVEu0BfIrwZyy+VQ==}
    peerDependencies:
      react: ^16.8.0 || ^17.0.0-rc.1 || ^18.0.0 || ^19.0.0-rc.1

  '@react-types/overlays@3.8.16':
    resolution: {integrity: sha512-Aj9jIFwALk9LiOV/s3rVie+vr5qWfaJp/6aGOuc2StSNDTHvj1urSAr3T0bT8wDlkrqnlS4JjEGE40ypfOkbAA==}
    peerDependencies:
      react: ^16.8.0 || ^17.0.0-rc.1 || ^18.0.0 || ^19.0.0-rc.1

  '@react-types/progress@3.5.13':
    resolution: {integrity: sha512-+4v++AP2xxYxjrTkIXlWWGUhPPIEBzyg76EW0SHKnD4pXxKigcIXEzRbxy62SMidTVdi7jh3tuicIP8OQxJ4cA==}
    peerDependencies:
      react: ^16.8.0 || ^17.0.0-rc.1 || ^18.0.0 || ^19.0.0-rc.1

  '@react-types/radio@3.8.10':
    resolution: {integrity: sha512-hLOu2CXxzxQqkEkXSM71jEJMnU5HvSzwQ+DbJISDjgfgAKvZZHMQX94Fht2Vj+402OdI77esl3pJ1tlSLyV5VQ==}
    peerDependencies:
      react: ^16.8.0 || ^17.0.0-rc.1 || ^18.0.0 || ^19.0.0-rc.1

  '@react-types/searchfield@3.6.3':
    resolution: {integrity: sha512-Uua7TYKR1QcJE2F4SAewxuxt8k8gd52zul2q5oMe5azsm2uoAtV/qpNHc7dfPAR97UgbrE/aNMlX57PEubiuLg==}
    peerDependencies:
      react: ^16.8.0 || ^17.0.0-rc.1 || ^18.0.0 || ^19.0.0-rc.1

  '@react-types/select@3.9.13':
    resolution: {integrity: sha512-R7zwck353RV60gZimZ8pDKaj50aEtGzU8gk0jC3aBkfzSUKFJ6jq1DJdqyVQSwXdmPDd9iuketeIUIpEO2teoA==}
    peerDependencies:
      react: ^16.8.0 || ^17.0.0-rc.1 || ^18.0.0 || ^19.0.0-rc.1

  '@react-types/shared@3.30.0':
    resolution: {integrity: sha512-COIazDAx1ncDg046cTJ8SFYsX8aS3lB/08LDnbkH/SkdYrFPWDlXMrO/sUam8j1WWM+PJ+4d1mj7tODIKNiFog==}
    peerDependencies:
      react: ^16.8.0 || ^17.0.0-rc.1 || ^18.0.0 || ^19.0.0-rc.1

  '@react-types/slider@3.7.12':
    resolution: {integrity: sha512-kOQLrENLpQzmu6TfavdW1yfEc8VPitT4ZNMKOK0h7x3LskEWjptxcZ4IBowEpqHwk0eMbI9lRE/3tsShGUoLwQ==}
    peerDependencies:
      react: ^16.8.0 || ^17.0.0-rc.1 || ^18.0.0 || ^19.0.0-rc.1

  '@react-types/switch@3.5.12':
    resolution: {integrity: sha512-6Zz7i+L9k8zw2c3nO8XErxuIy7JVDptz1NTZMiUeyDtLmQnvEKnKPKNjo2j+C/OngtJqAPowC3xRvMXbSAcYqA==}
    peerDependencies:
      react: ^16.8.0 || ^17.0.0-rc.1 || ^18.0.0 || ^19.0.0-rc.1

  '@react-types/table@3.13.1':
    resolution: {integrity: sha512-fLPRXrZoplAGMjqxHVLMt7lB0qsiu1WHZmhKtroCEhTYwnLQKL84XFH4GV1sQgQ1GIShl3BUqWzrawU5tEaQkw==}
    peerDependencies:
      react: ^16.8.0 || ^17.0.0-rc.1 || ^18.0.0 || ^19.0.0-rc.1

  '@react-types/tabs@3.3.16':
    resolution: {integrity: sha512-z6AWq243EahGuT4PhIpJXZbFez6XhFWb4KwhSB2CqzHkG5bJJSgKYzIcNuBCLDxO7Qg25I+VpFJxGj+aqKFbzQ==}
    peerDependencies:
      react: ^16.8.0 || ^17.0.0-rc.1 || ^18.0.0 || ^19.0.0-rc.1

  '@react-types/textfield@3.12.3':
    resolution: {integrity: sha512-72tt2GJSyVFPPqZLrlfWqVn5KRnWzXsXCZ3IDawcGunl4pu+2E24jd0CWN9kOi0ETO65flj2sljeytxKytXnlA==}
    peerDependencies:
      react: ^16.8.0 || ^17.0.0-rc.1 || ^18.0.0 || ^19.0.0-rc.1

  '@react-types/tooltip@3.4.18':
    resolution: {integrity: sha512-/eG8hiW0D4vaCqGDa4ttb+Jnbiz6nUr5+f+LRgz3AnIkdjS9eOhpn6vXMX4hkNgcN5FGfA4Uu1C1QdM6W97Kfw==}
    peerDependencies:
      react: ^16.8.0 || ^17.0.0-rc.1 || ^18.0.0 || ^19.0.0-rc.1

  '@rollup/plugin-commonjs@28.0.5':
    resolution: {integrity: sha512-lytLp2JgAMwqJY6ve3OSROXr2XuEYHjnsQN3hmnxC+w11dI91LuUw4Yc1kk2FqKXeMG8psoFejFgK+znoij0cg==}
    engines: {node: '>=16.0.0 || 14 >= 14.17'}
    peerDependencies:
      rollup: ^2.68.0||^3.0.0||^4.0.0
    peerDependenciesMeta:
      rollup:
        optional: true

  '@rollup/plugin-json@6.1.0':
    resolution: {integrity: sha512-EGI2te5ENk1coGeADSIwZ7G2Q8CJS2sF120T7jLw4xFw9n7wIOXHo+kIYRAoVpJAN+kmqZSoO3Fp4JtoNF4ReA==}
    engines: {node: '>=14.0.0'}
    peerDependencies:
      rollup: ^1.20.0||^2.0.0||^3.0.0||^4.0.0
    peerDependenciesMeta:
      rollup:
        optional: true

  '@rollup/plugin-node-resolve@16.0.1':
    resolution: {integrity: sha512-tk5YCxJWIG81umIvNkSod2qK5KyQW19qcBF/B78n1bjtOON6gzKoVeSzAE8yHCZEDmqkHKkxplExA8KzdJLJpA==}
    engines: {node: '>=14.0.0'}
    peerDependencies:
      rollup: ^2.78.0||^3.0.0||^4.0.0
    peerDependenciesMeta:
      rollup:
        optional: true

  '@rollup/plugin-replace@6.0.2':
    resolution: {integrity: sha512-7QaYCf8bqF04dOy7w/eHmJeNExxTYwvKAmlSAH/EaWWUzbT0h5sbF6bktFoX/0F/0qwng5/dWFMyf3gzaM8DsQ==}
    engines: {node: '>=14.0.0'}
    peerDependencies:
      rollup: ^1.20.0||^2.0.0||^3.0.0||^4.0.0
    peerDependenciesMeta:
      rollup:
        optional: true

  '@rollup/plugin-wasm@6.2.2':
    resolution: {integrity: sha512-gpC4R1G9Ni92ZIRTexqbhX7U+9estZrbhP+9SRb0DW9xpB9g7j34r+J2hqrcW/lRI7dJaU84MxZM0Rt82tqYPQ==}
    engines: {node: '>=14.0.0'}
    peerDependencies:
      rollup: ^1.20.0||^2.0.0||^3.0.0||^4.0.0
    peerDependenciesMeta:
      rollup:
        optional: true

  '@rollup/pluginutils@5.1.4':
    resolution: {integrity: sha512-USm05zrsFxYLPdWWq+K3STlWiT/3ELn3RcV5hJMghpeAIhxfsUIg6mt12CBJBInWMV4VneoV7SfGv8xIwo2qNQ==}
    engines: {node: '>=14.0.0'}
    peerDependencies:
      rollup: ^1.20.0||^2.0.0||^3.0.0||^4.0.0
    peerDependenciesMeta:
      rollup:
        optional: true

  '@rollup/rollup-android-arm-eabi@4.43.0':
    resolution: {integrity: sha512-Krjy9awJl6rKbruhQDgivNbD1WuLb8xAclM4IR4cN5pHGAs2oIMMQJEiC3IC/9TZJ+QZkmZhlMO/6MBGxPidpw==}
    cpu: [arm]
    os: [android]

  '@rollup/rollup-android-arm64@4.43.0':
    resolution: {integrity: sha512-ss4YJwRt5I63454Rpj+mXCXicakdFmKnUNxr1dLK+5rv5FJgAxnN7s31a5VchRYxCFWdmnDWKd0wbAdTr0J5EA==}
    cpu: [arm64]
    os: [android]

  '@rollup/rollup-darwin-arm64@4.43.0':
    resolution: {integrity: sha512-eKoL8ykZ7zz8MjgBenEF2OoTNFAPFz1/lyJ5UmmFSz5jW+7XbH1+MAgCVHy72aG59rbuQLcJeiMrP8qP5d/N0A==}
    cpu: [arm64]
    os: [darwin]

  '@rollup/rollup-darwin-x64@4.43.0':
    resolution: {integrity: sha512-SYwXJgaBYW33Wi/q4ubN+ldWC4DzQY62S4Ll2dgfr/dbPoF50dlQwEaEHSKrQdSjC6oIe1WgzosoaNoHCdNuMg==}
    cpu: [x64]
    os: [darwin]

  '@rollup/rollup-freebsd-arm64@4.43.0':
    resolution: {integrity: sha512-SV+U5sSo0yujrjzBF7/YidieK2iF6E7MdF6EbYxNz94lA+R0wKl3SiixGyG/9Klab6uNBIqsN7j4Y/Fya7wAjQ==}
    cpu: [arm64]
    os: [freebsd]

  '@rollup/rollup-freebsd-x64@4.43.0':
    resolution: {integrity: sha512-J7uCsiV13L/VOeHJBo5SjasKiGxJ0g+nQTrBkAsmQBIdil3KhPnSE9GnRon4ejX1XDdsmK/l30IYLiAaQEO0Cg==}
    cpu: [x64]
    os: [freebsd]

  '@rollup/rollup-linux-arm-gnueabihf@4.43.0':
    resolution: {integrity: sha512-gTJ/JnnjCMc15uwB10TTATBEhK9meBIY+gXP4s0sHD1zHOaIh4Dmy1X9wup18IiY9tTNk5gJc4yx9ctj/fjrIw==}
    cpu: [arm]
    os: [linux]

  '@rollup/rollup-linux-arm-musleabihf@4.43.0':
    resolution: {integrity: sha512-ZJ3gZynL1LDSIvRfz0qXtTNs56n5DI2Mq+WACWZ7yGHFUEirHBRt7fyIk0NsCKhmRhn7WAcjgSkSVVxKlPNFFw==}
    cpu: [arm]
    os: [linux]

  '@rollup/rollup-linux-arm64-gnu@4.43.0':
    resolution: {integrity: sha512-8FnkipasmOOSSlfucGYEu58U8cxEdhziKjPD2FIa0ONVMxvl/hmONtX/7y4vGjdUhjcTHlKlDhw3H9t98fPvyA==}
    cpu: [arm64]
    os: [linux]

  '@rollup/rollup-linux-arm64-musl@4.43.0':
    resolution: {integrity: sha512-KPPyAdlcIZ6S9C3S2cndXDkV0Bb1OSMsX0Eelr2Bay4EsF9yi9u9uzc9RniK3mcUGCLhWY9oLr6er80P5DE6XA==}
    cpu: [arm64]
    os: [linux]

  '@rollup/rollup-linux-loongarch64-gnu@4.43.0':
    resolution: {integrity: sha512-HPGDIH0/ZzAZjvtlXj6g+KDQ9ZMHfSP553za7o2Odegb/BEfwJcR0Sw0RLNpQ9nC6Gy8s+3mSS9xjZ0n3rhcYg==}
    cpu: [loong64]
    os: [linux]

  '@rollup/rollup-linux-powerpc64le-gnu@4.43.0':
    resolution: {integrity: sha512-gEmwbOws4U4GLAJDhhtSPWPXUzDfMRedT3hFMyRAvM9Mrnj+dJIFIeL7otsv2WF3D7GrV0GIewW0y28dOYWkmw==}
    cpu: [ppc64]
    os: [linux]

  '@rollup/rollup-linux-riscv64-gnu@4.43.0':
    resolution: {integrity: sha512-XXKvo2e+wFtXZF/9xoWohHg+MuRnvO29TI5Hqe9xwN5uN8NKUYy7tXUG3EZAlfchufNCTHNGjEx7uN78KsBo0g==}
    cpu: [riscv64]
    os: [linux]

  '@rollup/rollup-linux-riscv64-musl@4.43.0':
    resolution: {integrity: sha512-ruf3hPWhjw6uDFsOAzmbNIvlXFXlBQ4nk57Sec8E8rUxs/AI4HD6xmiiasOOx/3QxS2f5eQMKTAwk7KHwpzr/Q==}
    cpu: [riscv64]
    os: [linux]

  '@rollup/rollup-linux-s390x-gnu@4.43.0':
    resolution: {integrity: sha512-QmNIAqDiEMEvFV15rsSnjoSmO0+eJLoKRD9EAa9rrYNwO/XRCtOGM3A5A0X+wmG+XRrw9Fxdsw+LnyYiZWWcVw==}
    cpu: [s390x]
    os: [linux]

  '@rollup/rollup-linux-x64-gnu@4.43.0':
    resolution: {integrity: sha512-jAHr/S0iiBtFyzjhOkAics/2SrXE092qyqEg96e90L3t9Op8OTzS6+IX0Fy5wCt2+KqeHAkti+eitV0wvblEoQ==}
    cpu: [x64]
    os: [linux]

  '@rollup/rollup-linux-x64-musl@4.43.0':
    resolution: {integrity: sha512-3yATWgdeXyuHtBhrLt98w+5fKurdqvs8B53LaoKD7P7H7FKOONLsBVMNl9ghPQZQuYcceV5CDyPfyfGpMWD9mQ==}
    cpu: [x64]
    os: [linux]

  '@rollup/rollup-win32-arm64-msvc@4.43.0':
    resolution: {integrity: sha512-wVzXp2qDSCOpcBCT5WRWLmpJRIzv23valvcTwMHEobkjippNf+C3ys/+wf07poPkeNix0paTNemB2XrHr2TnGw==}
    cpu: [arm64]
    os: [win32]

  '@rollup/rollup-win32-ia32-msvc@4.43.0':
    resolution: {integrity: sha512-fYCTEyzf8d+7diCw8b+asvWDCLMjsCEA8alvtAutqJOJp/wL5hs1rWSqJ1vkjgW0L2NB4bsYJrpKkiIPRR9dvw==}
    cpu: [ia32]
    os: [win32]

  '@rollup/rollup-win32-x64-msvc@4.43.0':
    resolution: {integrity: sha512-SnGhLiE5rlK0ofq8kzuDkM0g7FN1s5VYY+YSMTibP7CqShxCQvqtNxTARS4xX4PFJfHjG0ZQYX9iGzI3FQh5Aw==}
    cpu: [x64]
    os: [win32]

  '@shikijs/langs@3.6.0':
    resolution: {integrity: sha512-IdZkQJaLBu1LCYCwkr30hNuSDfllOT8RWYVZK1tD2J03DkiagYKRxj/pDSl8Didml3xxuyzUjgtioInwEQM/TA==}

  '@shikijs/themes@3.6.0':
    resolution: {integrity: sha512-Fq2j4nWr1DF4drvmhqKq8x5vVQ27VncF8XZMBuHuQMZvUSS3NBgpqfwz/FoGe36+W6PvniZ1yDlg2d4kmYDU6w==}

  '@shikijs/types@3.6.0':
    resolution: {integrity: sha512-cLWFiToxYu0aAzJqhXTQsFiJRTFDAGl93IrMSBNaGSzs7ixkLfdG6pH11HipuWFGW5vyx4X47W8HDQ7eSrmBUg==}

  '@shikijs/vscode-textmate@10.0.2':
    resolution: {integrity: sha512-83yeghZ2xxin3Nj8z1NMd/NCuca+gsYXswywDy5bHvwlWL8tpTQmzGeUuHd9FC3E/SBEMvzJRwWEOz5gGes9Qg==}

  '@swc/core-darwin-arm64@1.12.1':
    resolution: {integrity: sha512-nUjWVcJ3YS2N40ZbKwYO2RJ4+o2tWYRzNOcIQp05FqW0+aoUCVMdAUUzQinPDynfgwVshDAXCKemY8X7nN5MaA==}
    engines: {node: '>=10'}
    cpu: [arm64]
    os: [darwin]

  '@swc/core-darwin-x64@1.12.1':
    resolution: {integrity: sha512-OGm4a4d3OeJn+tRt8H/eiHgTFrJbS6r8mi/Ob65tAEXZGHN900T2kR7c5ALr0V2hBOQ8BfhexwPoQlGQP/B95w==}
    engines: {node: '>=10'}
    cpu: [x64]
    os: [darwin]

  '@swc/core-linux-arm-gnueabihf@1.12.1':
    resolution: {integrity: sha512-76YeeQKyK0EtNkQiNBZ0nbVGooPf9IucY0WqVXVpaU4wuG7ZyLEE2ZAIgXafIuzODGQoLfetue7I8boMxh1/MA==}
    engines: {node: '>=10'}
    cpu: [arm]
    os: [linux]

  '@swc/core-linux-arm64-gnu@1.12.1':
    resolution: {integrity: sha512-BxJDIJPq1+aCh9UsaSAN6wo3tuln8UhNXruOrzTI8/ElIig/3sAueDM6Eq7GvZSGGSA7ljhNATMJ0elD7lFatQ==}
    engines: {node: '>=10'}
    cpu: [arm64]
    os: [linux]

  '@swc/core-linux-arm64-musl@1.12.1':
    resolution: {integrity: sha512-NhLdbffSXvY0/FwUSAl4hKBlpe5GHQGXK8DxTo3HHjLsD9sCPYieo3vG0NQoUYAy4ZUY1WeGjyxeq4qZddJzEQ==}
    engines: {node: '>=10'}
    cpu: [arm64]
    os: [linux]

  '@swc/core-linux-x64-gnu@1.12.1':
    resolution: {integrity: sha512-CrYnV8SZIgArQ9LKH0xEF95PKXzX9WkRSc5j55arOSBeDCeDUQk1Bg/iKdnDiuj5HC1hZpvzwMzSBJjv+Z70jA==}
    engines: {node: '>=10'}
    cpu: [x64]
    os: [linux]

  '@swc/core-linux-x64-musl@1.12.1':
    resolution: {integrity: sha512-BQMl3d0HaGB0/h2xcKlGtjk/cGRn2tnbsaChAKcjFdCepblKBCz1pgO/mL7w5iXq3s57wMDUn++71/a5RAkZOA==}
    engines: {node: '>=10'}
    cpu: [x64]
    os: [linux]

  '@swc/core-win32-arm64-msvc@1.12.1':
    resolution: {integrity: sha512-b7NeGnpqTfmIGtUqXBl0KqoSmOnH64nRZoT5l4BAGdvwY7nxitWR94CqZuwyLPty/bLywmyDA9uO12Kvgb3+gg==}
    engines: {node: '>=10'}
    cpu: [arm64]
    os: [win32]

  '@swc/core-win32-ia32-msvc@1.12.1':
    resolution: {integrity: sha512-iU/29X2D7cHBp1to62cUg/5Xk8K+lyOJiKIGGW5rdzTW/c2zz3d/ehgpzVP/rqC4NVr88MXspqHU4il5gmDajw==}
    engines: {node: '>=10'}
    cpu: [ia32]
    os: [win32]

  '@swc/core-win32-x64-msvc@1.12.1':
    resolution: {integrity: sha512-+Zh+JKDwiFqV5N9yAd2DhYVGPORGh9cfenu1ptr9yge+eHAf7vZJcC3rnj6QMR1QJh0Y5VC9+YBjRFjZVA7XDw==}
    engines: {node: '>=10'}
    cpu: [x64]
    os: [win32]

  '@swc/core@1.12.1':
    resolution: {integrity: sha512-aKXdDTqxTVFl/bKQZ3EQUjEMBEoF6JBv29moMZq0kbVO43na6u/u+3Vcbhbrh+A2N0X5OL4RaveuWfAjEgOmeA==}
    engines: {node: '>=10'}
    peerDependencies:
      '@swc/helpers': '>=0.5.17'
    peerDependenciesMeta:
      '@swc/helpers':
        optional: true

  '@swc/counter@0.1.3':
    resolution: {integrity: sha512-e2BR4lsJkkRlKZ/qCHPw9ZaSxc0MVUd7gtbtaB7aMvHeJVYe8sOB8DBZkP2DtISHGSku9sCK6T6cnY0CtXrOCQ==}

  '@swc/helpers@0.5.15':
    resolution: {integrity: sha512-JQ5TuMi45Owi4/BIMAJBoSQoOJu12oOk/gADqlcUL9JEdHB8vyjUSsxqeNXnmXHjYKMi2WcYtezGEEhqUI/E2g==}

  '@swc/helpers@0.5.17':
    resolution: {integrity: sha512-5IKx/Y13RsYd+sauPb2x+U/xZikHjolzfuDgTAl/Tdf3Q8rslRvC19NKDLgAJQ6wsqADk10ntlv08nPFw/gO/A==}

  '@swc/types@0.1.23':
    resolution: {integrity: sha512-u1iIVZV9Q0jxY+yM2vw/hZGDNudsN85bBpTqzAQ9rzkxW9D+e3aEM4Han+ow518gSewkXgjmEK0BD79ZcNVgPw==}

  '@tailwindcss/node@4.1.10':
    resolution: {integrity: sha512-2ACf1znY5fpRBwRhMgj9ZXvb2XZW8qs+oTfotJ2C5xR0/WNL7UHZ7zXl6s+rUqedL1mNi+0O+WQr5awGowS3PQ==}

  '@tailwindcss/oxide-android-arm64@4.1.10':
    resolution: {integrity: sha512-VGLazCoRQ7rtsCzThaI1UyDu/XRYVyH4/EWiaSX6tFglE+xZB5cvtC5Omt0OQ+FfiIVP98su16jDVHDEIuH4iQ==}
    engines: {node: '>= 10'}
    cpu: [arm64]
    os: [android]

  '@tailwindcss/oxide-darwin-arm64@4.1.10':
    resolution: {integrity: sha512-ZIFqvR1irX2yNjWJzKCqTCcHZbgkSkSkZKbRM3BPzhDL/18idA8uWCoopYA2CSDdSGFlDAxYdU2yBHwAwx8euQ==}
    engines: {node: '>= 10'}
    cpu: [arm64]
    os: [darwin]

  '@tailwindcss/oxide-darwin-x64@4.1.10':
    resolution: {integrity: sha512-eCA4zbIhWUFDXoamNztmS0MjXHSEJYlvATzWnRiTqJkcUteSjO94PoRHJy1Xbwp9bptjeIxxBHh+zBWFhttbrQ==}
    engines: {node: '>= 10'}
    cpu: [x64]
    os: [darwin]

  '@tailwindcss/oxide-freebsd-x64@4.1.10':
    resolution: {integrity: sha512-8/392Xu12R0cc93DpiJvNpJ4wYVSiciUlkiOHOSOQNH3adq9Gi/dtySK7dVQjXIOzlpSHjeCL89RUUI8/GTI6g==}
    engines: {node: '>= 10'}
    cpu: [x64]
    os: [freebsd]

  '@tailwindcss/oxide-linux-arm-gnueabihf@4.1.10':
    resolution: {integrity: sha512-t9rhmLT6EqeuPT+MXhWhlRYIMSfh5LZ6kBrC4FS6/+M1yXwfCtp24UumgCWOAJVyjQwG+lYva6wWZxrfvB+NhQ==}
    engines: {node: '>= 10'}
    cpu: [arm]
    os: [linux]

  '@tailwindcss/oxide-linux-arm64-gnu@4.1.10':
    resolution: {integrity: sha512-3oWrlNlxLRxXejQ8zImzrVLuZ/9Z2SeKoLhtCu0hpo38hTO2iL86eFOu4sVR8cZc6n3z7eRXXqtHJECa6mFOvA==}
    engines: {node: '>= 10'}
    cpu: [arm64]
    os: [linux]

  '@tailwindcss/oxide-linux-arm64-musl@4.1.10':
    resolution: {integrity: sha512-saScU0cmWvg/Ez4gUmQWr9pvY9Kssxt+Xenfx1LG7LmqjcrvBnw4r9VjkFcqmbBb7GCBwYNcZi9X3/oMda9sqQ==}
    engines: {node: '>= 10'}
    cpu: [arm64]
    os: [linux]

  '@tailwindcss/oxide-linux-x64-gnu@4.1.10':
    resolution: {integrity: sha512-/G3ao/ybV9YEEgAXeEg28dyH6gs1QG8tvdN9c2MNZdUXYBaIY/Gx0N6RlJzfLy/7Nkdok4kaxKPHKJUlAaoTdA==}
    engines: {node: '>= 10'}
    cpu: [x64]
    os: [linux]

  '@tailwindcss/oxide-linux-x64-musl@4.1.10':
    resolution: {integrity: sha512-LNr7X8fTiKGRtQGOerSayc2pWJp/9ptRYAa4G+U+cjw9kJZvkopav1AQc5HHD+U364f71tZv6XamaHKgrIoVzA==}
    engines: {node: '>= 10'}
    cpu: [x64]
    os: [linux]

  '@tailwindcss/oxide-wasm32-wasi@4.1.10':
    resolution: {integrity: sha512-d6ekQpopFQJAcIK2i7ZzWOYGZ+A6NzzvQ3ozBvWFdeyqfOZdYHU66g5yr+/HC4ipP1ZgWsqa80+ISNILk+ae/Q==}
    engines: {node: '>=14.0.0'}
    cpu: [wasm32]
    bundledDependencies:
      - '@napi-rs/wasm-runtime'
      - '@emnapi/core'
      - '@emnapi/runtime'
      - '@tybys/wasm-util'
      - '@emnapi/wasi-threads'
      - tslib

  '@tailwindcss/oxide-win32-arm64-msvc@4.1.10':
    resolution: {integrity: sha512-i1Iwg9gRbwNVOCYmnigWCCgow8nDWSFmeTUU5nbNx3rqbe4p0kRbEqLwLJbYZKmSSp23g4N6rCDmm7OuPBXhDA==}
    engines: {node: '>= 10'}
    cpu: [arm64]
    os: [win32]

  '@tailwindcss/oxide-win32-x64-msvc@4.1.10':
    resolution: {integrity: sha512-sGiJTjcBSfGq2DVRtaSljq5ZgZS2SDHSIfhOylkBvHVjwOsodBhnb3HdmiKkVuUGKD0I7G63abMOVaskj1KpOA==}
    engines: {node: '>= 10'}
    cpu: [x64]
    os: [win32]

  '@tailwindcss/oxide@4.1.10':
    resolution: {integrity: sha512-v0C43s7Pjw+B9w21htrQwuFObSkio2aV/qPx/mhrRldbqxbWJK6KizM+q7BF1/1CmuLqZqX3CeYF7s7P9fbA8Q==}
    engines: {node: '>= 10'}

  '@tailwindcss/postcss@4.1.10':
    resolution: {integrity: sha512-B+7r7ABZbkXJwpvt2VMnS6ujcDoR2OOcFaqrLIo1xbcdxje4Vf+VgJdBzNNbrAjBj/rLZ66/tlQ1knIGNLKOBQ==}

  '@tailwindcss/typography@0.5.16':
    resolution: {integrity: sha512-0wDLwCVF5V3x3b1SGXPCDcdsbDHMBe+lkFzBRaHeLvNi+nrrnZ1lA18u+OTWO8iSWU2GxUOCvlXtDuqftc1oiA==}
    peerDependencies:
      tailwindcss: '>=3.0.0 || insiders || >=4.0.0-alpha.20 || >=4.0.0-beta.1'

  '@ts-morph/common@0.27.0':
    resolution: {integrity: sha512-Wf29UqxWDpc+i61k3oIOzcUfQt79PIT9y/MWfAGlrkjg6lBC1hwDECLXPVJAhWjiGbfBCxZd65F/LIZF3+jeJQ==}

  '@types/chai@5.2.2':
    resolution: {integrity: sha512-8kB30R7Hwqf40JPiKhVzodJs2Qc1ZJ5zuT3uzw5Hq/dhNCl3G3l83jfpdI1e20BP348+fV7VIL/+FxaXkqBmWg==}

  '@types/debug@4.1.12':
    resolution: {integrity: sha512-vIChWdVG3LG1SMxEvI/AK+FWJthlrqlTu7fbrlywTkkaONwk/UAGaULXRlf8vkzFBLVm0zkMdCquhL5aOjhXPQ==}

  '@types/deep-eql@4.0.2':
    resolution: {integrity: sha512-c9h9dVVMigMPc4bwTvC5dxqtqJZwQPePsWjPlpSOnojbor6pGqdk541lfA7AqFQr5pB1BRdq0juY9db81BwyFw==}

  '@types/eslint-scope@3.7.7':
    resolution: {integrity: sha512-MzMFlSLBqNF2gcHWO0G1vP/YQyfvrxZ0bF+u7mzUdZ1/xK4A4sru+nraZz5i3iEIk1l1uyicaDVTB4QbbEkAYg==}

  '@types/eslint@9.6.1':
    resolution: {integrity: sha512-FXx2pKgId/WyYo2jXw63kk7/+TY7u7AziEJxJAnSFzHlqTAS3Ync6SvgYAN/k4/PQpnnVuzoMuVnByKK2qp0ag==}

  '@types/estree-jsx@1.0.5':
    resolution: {integrity: sha512-52CcUVNFyfb1A2ALocQw/Dd1BQFNmSdkuC3BkZ6iqhdMfQz7JWOFRuJFloOzjk+6WijU56m9oKXFAXc7o3Towg==}

  '@types/estree@1.0.7':
    resolution: {integrity: sha512-w28IoSUCJpidD/TGviZwwMJckNESJZXFu7NBZ5YJ4mEUnNraUn9Pm8HSZm/jDF1pDWYKspWE7oVphigUPRakIQ==}

  '@types/estree@1.0.8':
    resolution: {integrity: sha512-dWHzHa2WqEXI/O1E9OjrocMTKJl2mSrEolh1Iomrv6U+JuNwaHXsXx9bLu5gG7BUWFIN0skIQJQ/L1rIex4X6w==}

  '@types/hast@3.0.4':
    resolution: {integrity: sha512-WPs+bbQw5aCj+x6laNGWLH3wviHtoCv/P3+otBhbOhJgG8qtpdAMlTCxLtsTWA7LH1Oh/bFCHsBn0TPS5m30EQ==}

  '@types/json-schema@7.0.15':
    resolution: {integrity: sha512-5+fP8P8MFNC+AyZCDxrB2pkZFPGzqQWUzpSeuuVLvm8VMcorNYavBqoFcxK8bQz4Qsbn4oUEEem4wDLfcysGHA==}

  '@types/mdast@4.0.4':
    resolution: {integrity: sha512-kGaNbPh1k7AFzgpud/gMdvIm5xuECykRR+JnWKQno9TAXVa6WIVCGTPvYGekIDL4uwCZQSYbUxNBSb1aUo79oA==}

  '@types/mdx@2.0.13':
    resolution: {integrity: sha512-+OWZQfAYyio6YkJb3HLxDrvnx6SWWDbC0zVPfBRzUk0/nqoDyf6dNxQi3eArPe8rJ473nobTMQ/8Zk+LxJ+Yuw==}

  '@types/ms@2.1.0':
    resolution: {integrity: sha512-GsCCIZDE/p3i96vtEqx+7dBUGXrc7zeSK3wwPHIaRThS+9OhWIXRqzs4d6k1SVU8g91DrNRWxWUGhp5KXQb2VA==}

  '@types/nlcst@2.0.3':
    resolution: {integrity: sha512-vSYNSDe6Ix3q+6Z7ri9lyWqgGhJTmzRjZRqyq15N0Z/1/UnVsno9G/N40NBijoYx2seFDIl0+B2mgAb9mezUCA==}

  '@types/node@12.20.55':
    resolution: {integrity: sha512-J8xLz7q2OFulZ2cyGTLE1TbbZcjpno7FaN6zdJNrgAdrJ+DZzh/uFR6YrTb4C+nXakvud8Q4+rbhoIWlYQbUFQ==}

  '@types/node@24.0.1':
    resolution: {integrity: sha512-MX4Zioh39chHlDJbKmEgydJDS3tspMP/lnQC67G3SWsTnb9NeYVWOjkxpOSy4oMfPs4StcWHwBrvUb4ybfnuaw==}

  '@types/react-dom@19.1.6':
    resolution: {integrity: sha512-4hOiT/dwO8Ko0gV1m/TJZYk3y0KBnY9vzDh7W+DH17b2HFSOGgdj33dhihPeuy3l0q23+4e+hoXHV6hCC4dCXw==}
    peerDependencies:
      '@types/react': ^19.0.0

  '@types/react@19.1.8':
    resolution: {integrity: sha512-AwAfQ2Wa5bCx9WP8nZL2uMZWod7J7/JSplxbTmBQ5ms6QpqNYm672H0Vu9ZVKVngQ+ii4R/byguVEUZQyeg44g==}

  '@types/resolve@1.20.2':
    resolution: {integrity: sha512-60BCwRFOZCQhDncwQdxxeOEEkbc5dIMccYLwbxsS4TUNeVECQ/pBJ0j09mrHOl/JJvpRPGwO9SvE4nR2Nb/a4Q==}

  '@types/unist@2.0.11':
    resolution: {integrity: sha512-CmBKiL6NNo/OqgmMn95Fk9Whlp2mtvIv+KNpQKN2F4SjvrEesubTRWGYSg+BnWZOnlCaSTU1sMpsBOzgbYhnsA==}

  '@types/unist@3.0.3':
    resolution: {integrity: sha512-ko/gIFJRv177XgZsZcBwnqJN5x/Gien8qNOn0D5bQU/zAzVf9Zt3BlcUiLqhV9y4ARk0GbT3tnUiPNgnTXzc/Q==}

  '@types/ws@8.18.1':
    resolution: {integrity: sha512-ThVF6DCVhA8kUGy+aazFQ4kXQ7E1Ty7A3ypFOe0IcJV8O/M511G99AW24irKrW56Wt44yG9+ij8FaqoBGkuBXg==}

  '@ungap/structured-clone@1.3.0':
    resolution: {integrity: sha512-WmoN8qaIAo7WTYWbAZuG8PYEhn5fkz7dZrqTBZ7dtt//lL2Gwms1IcnQ5yHqjDfX8Ft5j4YzDM23f87zBfDe9g==}

  '@vercel/analytics@1.5.0':
    resolution: {integrity: sha512-MYsBzfPki4gthY5HnYN7jgInhAZ7Ac1cYDoRWFomwGHWEX7odTEzbtg9kf/QSo7XEsEAqlQugA6gJ2WS2DEa3g==}
    peerDependencies:
      '@remix-run/react': ^2
      '@sveltejs/kit': ^1 || ^2
      next: '>= 13'
      react: ^18 || ^19 || ^19.0.0-rc
      svelte: '>= 4'
      vue: ^3
      vue-router: ^4
    peerDependenciesMeta:
      '@remix-run/react':
        optional: true
      '@sveltejs/kit':
        optional: true
      next:
        optional: true
      react:
        optional: true
      svelte:
        optional: true
      vue:
        optional: true
      vue-router:
        optional: true

  '@vitest/expect@3.2.3':
    resolution: {integrity: sha512-W2RH2TPWVHA1o7UmaFKISPvdicFJH+mjykctJFoAkUw+SPTJTGjUNdKscFBrqM7IPnCVu6zihtKYa7TkZS1dkQ==}

  '@vitest/mocker@3.2.3':
    resolution: {integrity: sha512-cP6fIun+Zx8he4rbWvi+Oya6goKQDZK+Yq4hhlggwQBbrlOQ4qtZ+G4nxB6ZnzI9lyIb+JnvyiJnPC2AGbKSPA==}
    peerDependencies:
      msw: ^2.4.9
      vite: ^5.0.0 || ^6.0.0 || ^7.0.0-0
    peerDependenciesMeta:
      msw:
        optional: true
      vite:
        optional: true

  '@vitest/pretty-format@3.2.3':
    resolution: {integrity: sha512-yFglXGkr9hW/yEXngO+IKMhP0jxyFw2/qys/CK4fFUZnSltD+MU7dVYGrH8rvPcK/O6feXQA+EU33gjaBBbAng==}

  '@vitest/runner@3.2.3':
    resolution: {integrity: sha512-83HWYisT3IpMaU9LN+VN+/nLHVBCSIUKJzGxC5RWUOsK1h3USg7ojL+UXQR3b4o4UBIWCYdD2fxuzM7PQQ1u8w==}

  '@vitest/snapshot@3.2.3':
    resolution: {integrity: sha512-9gIVWx2+tysDqUmmM1L0hwadyumqssOL1r8KJipwLx5JVYyxvVRfxvMq7DaWbZZsCqZnu/dZedaZQh4iYTtneA==}

  '@vitest/spy@3.2.3':
    resolution: {integrity: sha512-JHu9Wl+7bf6FEejTCREy+DmgWe+rQKbK+y32C/k5f4TBIAlijhJbRBIRIOCEpVevgRsCQR2iHRUH2/qKVM/plw==}

  '@vitest/utils@3.2.3':
    resolution: {integrity: sha512-4zFBCU5Pf+4Z6v+rwnZ1HU1yzOKKvDkMXZrymE2PBlbjKJRlrOxbvpfPSvJTGRIwGoahaOGvp+kbCoxifhzJ1Q==}

  '@webassemblyjs/ast@1.14.1':
    resolution: {integrity: sha512-nuBEDgQfm1ccRp/8bCQrx1frohyufl4JlbMMZ4P1wpeOfDhF6FQkxZJ1b/e+PLwr6X1Nhw6OLme5usuBWYBvuQ==}

  '@webassemblyjs/floating-point-hex-parser@1.13.2':
    resolution: {integrity: sha512-6oXyTOzbKxGH4steLbLNOu71Oj+C8Lg34n6CqRvqfS2O71BxY6ByfMDRhBytzknj9yGUPVJ1qIKhRlAwO1AovA==}

  '@webassemblyjs/helper-api-error@1.13.2':
    resolution: {integrity: sha512-U56GMYxy4ZQCbDZd6JuvvNV/WFildOjsaWD3Tzzvmw/mas3cXzRJPMjP83JqEsgSbyrmaGjBfDtV7KDXV9UzFQ==}

  '@webassemblyjs/helper-buffer@1.14.1':
    resolution: {integrity: sha512-jyH7wtcHiKssDtFPRB+iQdxlDf96m0E39yb0k5uJVhFGleZFoNw1c4aeIcVUPPbXUVJ94wwnMOAqUHyzoEPVMA==}

  '@webassemblyjs/helper-numbers@1.13.2':
    resolution: {integrity: sha512-FE8aCmS5Q6eQYcV3gI35O4J789wlQA+7JrqTTpJqn5emA4U2hvwJmvFRC0HODS+3Ye6WioDklgd6scJ3+PLnEA==}

  '@webassemblyjs/helper-wasm-bytecode@1.13.2':
    resolution: {integrity: sha512-3QbLKy93F0EAIXLh0ogEVR6rOubA9AoZ+WRYhNbFyuB70j3dRdwH9g+qXhLAO0kiYGlg3TxDV+I4rQTr/YNXkA==}

  '@webassemblyjs/helper-wasm-section@1.14.1':
    resolution: {integrity: sha512-ds5mXEqTJ6oxRoqjhWDU83OgzAYjwsCV8Lo/N+oRsNDmx/ZDpqalmrtgOMkHwxsG0iI//3BwWAErYRHtgn0dZw==}

  '@webassemblyjs/ieee754@1.13.2':
    resolution: {integrity: sha512-4LtOzh58S/5lX4ITKxnAK2USuNEvpdVV9AlgGQb8rJDHaLeHciwG4zlGr0j/SNWlr7x3vO1lDEsuePvtcDNCkw==}

  '@webassemblyjs/leb128@1.13.2':
    resolution: {integrity: sha512-Lde1oNoIdzVzdkNEAWZ1dZ5orIbff80YPdHx20mrHwHrVNNTjNr8E3xz9BdpcGqRQbAEa+fkrCb+fRFTl/6sQw==}

  '@webassemblyjs/utf8@1.13.2':
    resolution: {integrity: sha512-3NQWGjKTASY1xV5m7Hr0iPeXD9+RDobLll3T9d2AO+g3my8xy5peVyjSag4I50mR1bBSN/Ct12lo+R9tJk0NZQ==}

  '@webassemblyjs/wasm-edit@1.14.1':
    resolution: {integrity: sha512-RNJUIQH/J8iA/1NzlE4N7KtyZNHi3w7at7hDjvRNm5rcUXa00z1vRz3glZoULfJ5mpvYhLybmVcwcjGrC1pRrQ==}

  '@webassemblyjs/wasm-gen@1.14.1':
    resolution: {integrity: sha512-AmomSIjP8ZbfGQhumkNvgC33AY7qtMCXnN6bL2u2Js4gVCg8fp735aEiMSBbDR7UQIj90n4wKAFUSEd0QN2Ukg==}

  '@webassemblyjs/wasm-opt@1.14.1':
    resolution: {integrity: sha512-PTcKLUNvBqnY2U6E5bdOQcSM+oVP/PmrDY9NzowJjislEjwP/C4an2303MCVS2Mg9d3AJpIGdUFIQQWbPds0Sw==}

  '@webassemblyjs/wasm-parser@1.14.1':
    resolution: {integrity: sha512-JLBl+KZ0R5qB7mCnud/yyX08jWFw5MsoalJ1pQ4EdFlgj9VdXKGuENGsiCIjegI1W7p91rUlcB/LB5yRJKNTcQ==}

  '@webassemblyjs/wast-printer@1.14.1':
    resolution: {integrity: sha512-kPSSXE6De1XOR820C90RIo2ogvZG+c3KiHzqUoO/F34Y2shGzesfqv7o57xrxovZJH/MetF5UjroJ/R/3isoiw==}

  '@xtuc/ieee754@1.2.0':
    resolution: {integrity: sha512-DX8nKgqcGwsc0eJSqYt5lwP4DH5FlHnmuWWBRy7X0NcaGR0ZtuyeESgMwTYVEtxmsNGY+qit4QYT/MIYTOTPeA==}

  '@xtuc/long@4.2.2':
    resolution: {integrity: sha512-NuHqBY1PB/D8xU6s/thBgOAiAP7HOYDQ32+BFZILJ8ivkUkAHQnWfn6WhL79Owj1qmUnoN/YPhktdIoucipkAQ==}

  '@zeit/schemas@2.36.0':
    resolution: {integrity: sha512-7kjMwcChYEzMKjeex9ZFXkt1AyNov9R5HZtjBKVsmVpw7pa7ZtlCGvCBC2vnnXctaYN+aRI61HjIqeetZW5ROg==}

  accepts@1.3.8:
    resolution: {integrity: sha512-PYAthTa2m2VKxuvSD3DPC/Gy+U+sOA1LAuT8mkmRuvw+NACSaeXEQ+NHcVF7rONl6qcaxV3Uuemwawk+7+SJLw==}
    engines: {node: '>= 0.6'}

  acorn-jsx@5.3.2:
    resolution: {integrity: sha512-rq9s+JNhf0IChjtDXxllJ7g41oZk5SlXtp0LHwyA5cejwn7vKmKp4pPri6YEePv2PU65sAsegbXtIinmDFDXgQ==}
    peerDependencies:
      acorn: ^6.0.0 || ^7.0.0 || ^8.0.0

  acorn@8.15.0:
    resolution: {integrity: sha512-NZyJarBfL7nWwIq+FDL6Zp/yHEhePMNnnJ0y3qfieCrmNvYct8uvtiV41UvlSe6apAfk0fY1FbWx+NwfmpvtTg==}
    engines: {node: '>=0.4.0'}
    hasBin: true

  ajv-formats@2.1.1:
    resolution: {integrity: sha512-Wx0Kx52hxE7C18hkMEggYlEifqWZtYaRgouJor+WMdPnQyEK13vgEWyVNup7SoeeoLMsr4kf5h6dOW11I15MUA==}
    peerDependencies:
      ajv: ^8.0.0
    peerDependenciesMeta:
      ajv:
        optional: true

  ajv-keywords@3.5.2:
    resolution: {integrity: sha512-5p6WTN0DdTGVQk6VjcEju19IgaHudalcfabD7yhDGeA6bcQnmL+CpveLJq/3hvfwd1aof6L386Ougkx6RfyMIQ==}
    peerDependencies:
      ajv: ^6.9.1

  ajv-keywords@5.1.0:
    resolution: {integrity: sha512-YCS/JNFAUyr5vAuhk1DWm1CBxRHW9LbJ2ozWeemrIqpbsqKjHVxYPyi5GC0rjZIT5JxJ3virVTS8wk4i/Z+krw==}
    peerDependencies:
      ajv: ^8.8.2

  ajv@6.12.6:
    resolution: {integrity: sha512-j3fVLgvTo527anyYyJOGTYJbG+vnnQYvE0m5mmkc1TK+nxAppkCLMIL0aZ4dblVCNoGShhm+kzE4ZUykBoMg4g==}

  ajv@8.12.0:
    resolution: {integrity: sha512-sRu1kpcO9yLtYxBKvqfTeh9KzZEwO3STyX1HT+4CaDzC6HpTGYhIhPIzj9XuKU7KYDwnaeh5hcOwjy1QuJzBPA==}

  ajv@8.17.1:
    resolution: {integrity: sha512-B/gBuNg5SiMTrPkC+A2+cW0RszwxYmn6VYxB/inlBStS5nx6xHIt/ehKRhIMhqusl7a8LjQoZnjCs5vhwxOQ1g==}

  ansi-align@3.0.1:
    resolution: {integrity: sha512-IOfwwBF5iczOjp/WeY4YxyjqAFMQoZufdQWDd19SEExbVLNXqvpzSJ/M7Za4/sCPmQ0+GRquoA7bGcINcxew6w==}

  ansi-colors@4.1.3:
    resolution: {integrity: sha512-/6w/C21Pm1A7aZitlI5Ni/2J6FFQN8i1Cvz3kHABAAbw93v/NlvKdVOqz7CCWz/3iv/JplRSEEZ83XION15ovw==}
    engines: {node: '>=6'}

  ansi-escapes@7.0.0:
    resolution: {integrity: sha512-GdYO7a61mR0fOlAsvC9/rIHf7L96sBc6dEWzeOu+KAea5bZyQRPIpojrVoI4AXGJS/ycu/fBTdLrUkA4ODrvjw==}
    engines: {node: '>=18'}

  ansi-regex@5.0.1:
    resolution: {integrity: sha512-quJQXlTSUGL2LH9SUXo8VwsY4soanhgo6LNSm84E1LBcE8s3O0wpdiRzyR9z/ZZJMlMWv37qOOb9pdJlMUEKFQ==}
    engines: {node: '>=8'}

  ansi-regex@6.1.0:
    resolution: {integrity: sha512-7HSX4QQb4CspciLpVFwyRe79O3xsIZDDLER21kERQ71oaPodF8jL725AgJMFAYbooIqolJoRLuM81SpeUkpkvA==}
    engines: {node: '>=12'}

  ansi-styles@4.3.0:
    resolution: {integrity: sha512-zbB9rCJAT1rbjiVDb2hqKFHNYLxgtk8NURxZ3IZwD3F6NtxbXZQCnnSi1Lkx+IDohdPlFp222wVALIheZJQSEg==}
    engines: {node: '>=8'}

  ansi-styles@6.2.1:
    resolution: {integrity: sha512-bN798gFfQX+viw3R7yrGWRqnrN2oRkEkUjjl4JNn4E8GxxbjtG3FbrEIIY3l8/hrwUwIeCZvi4QuOTP4MErVug==}
    engines: {node: '>=12'}

  arch@2.2.0:
    resolution: {integrity: sha512-Of/R0wqp83cgHozfIYLbBMnej79U/SVGOOyuB3VVFv1NRM/PSFMK12x9KVtiYzJqmnU5WR2qp0Z5rHb7sWGnFQ==}

  arg@5.0.2:
    resolution: {integrity: sha512-PYjyFOLKQ9y57JvQ6QLo8dAgNqswh8M1RMJYdQduT6xbWSgK36P/Z/v+p888pM69jMMfS8Xd8F6I1kQ/I9HUGg==}

  argparse@1.0.10:
    resolution: {integrity: sha512-o5Roy6tNG4SL/FOkCAN6RzjiakZS25RLYFrcMttJqbdd8BWrnA+fGz57iN5Pb06pvBGvl5gQ0B48dJlslXvoTg==}

  array-iterate@1.1.4:
    resolution: {integrity: sha512-sNRaPGh9nnmdC8Zf+pT3UqP8rnWj5Hf9wiFGsX3wUQ2yVSIhO2ShFwCoceIPpB41QF6i2OEmrHmCo36xronCVA==}

  array-iterate@2.0.1:
    resolution: {integrity: sha512-I1jXZMjAgCMmxT4qxXfPXa6SthSoE8h6gkSI9BGGNv8mP8G/v0blc+qFnZu6K42vTOiuME596QaLO0TP3Lk0xg==}

  array-union@2.1.0:
    resolution: {integrity: sha512-HGyxoOTYUyCM6stUe6EJgnd4EoewAI7zMdfqO+kGjnlZmBDz/cR5pf8r/cR4Wq60sL/p0IkcjUEEPwS3GFrIyw==}
    engines: {node: '>=8'}

  assertion-error@2.0.1:
    resolution: {integrity: sha512-Izi8RQcffqCeNVgFigKli1ssklIbpHnCYc6AknXGYoB6grJqyeby7jv12JUQgmTAnIDnbck1uxksT4dzN3PWBA==}
    engines: {node: '>=12'}

  astring@1.9.0:
    resolution: {integrity: sha512-LElXdjswlqjWrPpJFg1Fx4wpkOCxj1TDHlSV4PlaRxHGWko024xICaa97ZkMfs6DRKlCguiAI+rbXv5GWwXIkg==}
    hasBin: true

  automated-readability@1.0.5:
    resolution: {integrity: sha512-N6mr0nUS0TB+SLHCrDYzLIdJQ1wklXNhsiKYh6tcrjDMlhjfz6BFGlDvngcpcBvZpko10jVjvF5XziJOxyA9Sg==}

  bail@1.0.5:
    resolution: {integrity: sha512-xFbRxM1tahm08yHBP16MMjVUAvDaBMD38zsM9EMAUN61omwLmKlOpB/Zku5QkjZ8TZ4vn53pj+t518cH0S03RQ==}

  bail@2.0.2:
    resolution: {integrity: sha512-0xO6mYd7JB2YesxDKplafRpsiOzPt9V02ddPCLbY1xYGPOX24NTyN50qnUxgCPcSoYMhKpAuBTjQoRZCAkUDRw==}

  balanced-match@1.0.2:
    resolution: {integrity: sha512-3oSeUO0TMV67hN1AmbXsK4yaqU7tjiHlbxRDZOpH0KW9+CeX4bRAaX0Anxt0tx2MrpRpWwQaPwIlISEJhYU5Pw==}

  bcp-47-match@2.0.3:
    resolution: {integrity: sha512-JtTezzbAibu8G0R9op9zb3vcWZd9JF6M0xOYGPn0fNCd7wOpRB1mU2mH9T8gaBGbAAyIIVgB2G7xG0GP98zMAQ==}

  better-path-resolve@1.0.0:
    resolution: {integrity: sha512-pbnl5XzGBdrFU/wT4jqmJVPn2B6UHPBOhzMQkY/SPUPB6QtUXtmBHBIwCbXJol93mOpGMnQyP/+BB19q04xj7g==}
    engines: {node: '>=4'}

  boolbase@1.0.0:
    resolution: {integrity: sha512-JZOSA7Mo9sNGB8+UjSgzdLtokWAky1zbztM3WRLCbZ70/3cTANmQmOdR7y2g+J0e2WXywy1yS468tY+IruqEww==}

  boxen@7.0.0:
    resolution: {integrity: sha512-j//dBVuyacJbvW+tvZ9HuH03fZ46QcaKvvhZickZqtB271DxJ7SNRSNxrV/dZX0085m7hISRZWbzWlJvx/rHSg==}
    engines: {node: '>=14.16'}

  brace-expansion@1.1.12:
    resolution: {integrity: sha512-9T9UjW3r0UW5c1Q7GTwllptXwhvYmEzFhzMfZ9H7FQWt+uZePjZPjBP/W1ZEyZ1twGWom5/56TF4lPcqjnDHcg==}

  braces@3.0.3:
    resolution: {integrity: sha512-yQbXgO/OSZVD2IsiLlro+7Hf6Q18EJrKSEsdoMzKePKXct3gvD8oLcOQdIzGupr5Fj+EDe8gO/lxc1BzfMpxvA==}
    engines: {node: '>=8'}

  browserslist@4.25.0:
    resolution: {integrity: sha512-PJ8gYKeS5e/whHBh8xrwYK+dAvEj7JXtz6uTucnMRB8OiGTsKccFekoRrjajPBHV8oOY+2tI4uxeceSimKwMFA==}
    engines: {node: ^6 || ^7 || ^8 || ^9 || ^10 || ^11 || ^12 || >=13.7}
    hasBin: true

  buffer-from@1.1.2:
    resolution: {integrity: sha512-E+XQCRwSbaaiChtv6k6Dwgc+bx+Bs6vuKJHHl5kox/BaKbhiXzqQOwK4cO22yElGp2OCmjwVhT3HmxgyPGnJfQ==}

  bunchee@6.5.2:
    resolution: {integrity: sha512-ME1aEtg0yS5QAe9YWlUfqMk09dZnBkZBmhv7qScs3LdFTBUR1rsiE4cvNuvn9bS4XqiYeZzIca/jSjLZ+gmK+w==}
    engines: {node: '>= 18.0.0'}
    hasBin: true
    peerDependencies:
      typescript: ^4.1 || ^5.0
    peerDependenciesMeta:
      typescript:
        optional: true

  busboy@1.6.0:
    resolution: {integrity: sha512-8SFQbg/0hQ9xy3UNTB0YEnsNBbWfhf7RtnzpL7TkBiTBRfrQ9Fxcnz7VJsleJpyp6rVLvXiuORqjlHi5q+PYuA==}
    engines: {node: '>=10.16.0'}

  bytes@3.0.0:
    resolution: {integrity: sha512-pMhOfFDPiv9t5jjIXkHosWmkSyQbvsgEVNkz0ERHbuLh2T/7j4Mqqpz523Fe8MVY89KC6Sh/QfS2sM+SjgFDcw==}
    engines: {node: '>= 0.8'}

  cac@6.7.14:
    resolution: {integrity: sha512-b6Ilus+c3RrdDk+JhLKUAQfzzgLEPy6wcXqS7f/xe1EETvsDP6GORG7SFuOs6cID5YkqchW/LXZbX5bc8j7ZcQ==}
    engines: {node: '>=8'}

  camelcase@7.0.1:
    resolution: {integrity: sha512-xlx1yCK2Oc1APsPXDL2LdlNP6+uu8OCDdhOBSVT279M/S+y75O30C2VuD8T2ogdePBBl7PfPF4504tnLgX3zfw==}
    engines: {node: '>=14.16'}

  caniuse-lite@1.0.30001723:
    resolution: {integrity: sha512-1R/elMjtehrFejxwmexeXAtae5UO9iSyFn6G/I806CYC/BLyyBk1EPhrKBkWhy6wM6Xnm47dSJQec+tLJ39WHw==}

  ccount@2.0.1:
    resolution: {integrity: sha512-eyrF0jiFpY+3drT6383f1qhkbGsLSifNAjA61IUjZjmLCWjItY6LB9ft9YhoDgwfmclB2zhu51Lc7+95b8NRAg==}

  chai@5.2.0:
    resolution: {integrity: sha512-mCuXncKXk5iCLhfhwTc0izo0gtEmpz5CtG2y8GiOINBlMVS6v8TMRc5TaLWKS6692m9+dVVfzgeVxR5UxWHTYw==}
    engines: {node: '>=12'}

  chalk-template@0.4.0:
    resolution: {integrity: sha512-/ghrgmhfY8RaSdeo43hNXxpoHAtxdbskUHjPpfqUWGttFgycUhYPGx3YZBCnUCvOa7Doivn1IZec3DEGFoMgLg==}
    engines: {node: '>=12'}

  chalk@4.1.2:
    resolution: {integrity: sha512-oKnbhFyRIXpUuez8iBMmyEa4nbj4IOQyuhc/wy9kY7/WVPcwIO9VA668Pu8RkO7+0G76SLROeyw9CpQ061i4mA==}
    engines: {node: '>=10'}

  chalk@5.0.1:
    resolution: {integrity: sha512-Fo07WOYGqMfCWHOzSXOt2CxDbC6skS/jO9ynEcmpANMoPrD+W1r1K6Vx7iNm+AQmETU1Xr2t+n8nzkV9t6xh3w==}
    engines: {node: ^12.17.0 || ^14.13 || >=16.0.0}

  chalk@5.4.1:
    resolution: {integrity: sha512-zgVZuo2WcZgfUEmsn6eO3kINexW8RAE4maiQ8QNs8CtpPCSyMiYsULR3HQYkm3w8FIA3SberyMJMSldGsW+U3w==}
    engines: {node: ^12.17.0 || ^14.13 || >=16.0.0}

  character-entities-html4@2.1.0:
    resolution: {integrity: sha512-1v7fgQRj6hnSwFpq1Eu0ynr/CDEw0rXo2B61qXrLNdHZmPKgb7fqS1a2JwF0rISo9q77jDI8VMEHoApn8qDoZA==}

  character-entities-legacy@3.0.0:
    resolution: {integrity: sha512-RpPp0asT/6ufRm//AJVwpViZbGM/MkjQFxJccQRHmISF/22NBtsHqAWmL+/pmkPWoIUJdWyeVleTl1wydHATVQ==}

  character-entities@2.0.2:
    resolution: {integrity: sha512-shx7oQ0Awen/BRIdkjkvz54PnEEI/EjwXDSIZp86/KKdbafHh1Df/RYGBhn4hbe2+uKC9FnT5UCEdyPz3ai9hQ==}

  character-reference-invalid@2.0.1:
    resolution: {integrity: sha512-iBZ4F4wRbyORVsu0jPV7gXkOsGYjGHPmAyv+HiHG8gi5PtC9KI2j1+v8/tlibRvjoWX027ypmG/n0HtO5t7unw==}

  chardet@0.7.0:
    resolution: {integrity: sha512-mT8iDcrh03qDGRRmoA2hmBJnxpllMR+0/0qlzjqZES6NdiWDcZkCNAk4rPFZ9Q85r27unkiNNg8ZOiwZXBHwcA==}

  check-error@2.1.1:
    resolution: {integrity: sha512-OAlb+T7V4Op9OwdkjmguYRqncdlx5JiofwOAUkmTF+jNdHwzTaTs4sRAGpzLF3oOz5xAyDGrPgeIDFQmDOTiJw==}
    engines: {node: '>= 16'}

  chownr@3.0.0:
    resolution: {integrity: sha512-+IxzY9BZOQd/XuYPRmrvEVjF/nqj5kgT4kEq7VofrDoM1MxoRjEWkrCC3EtLi59TVawxTAn+orJwFQcrqEN1+g==}
    engines: {node: '>=18'}

  chrome-trace-event@1.0.4:
    resolution: {integrity: sha512-rNjApaLzuwaOTjCiT8lSDdGN1APCiqkChLMJxJPWLunPAt5fy8xgU9/jNOchV84wfIxrA0lRQB7oCT8jrn/wrQ==}
    engines: {node: '>=6.0'}

  ci-info@3.9.0:
    resolution: {integrity: sha512-NIxF55hv4nSqQswkAeiOi1r83xy8JldOFDTWiug55KBu9Jnblncd2U6ViHmYgHf01TPZS77NJBhBMKdWj9HQMQ==}
    engines: {node: '>=8'}

  clean-css@5.3.3:
    resolution: {integrity: sha512-D5J+kHaVb/wKSFcyyV75uCn8fiY4sV38XJoe4CUyGQ+mOU/fMVYUdH1hJC+CJQ5uY3EnW27SbJYS4X8BiLrAFg==}
    engines: {node: '>= 10.0'}

  cli-boxes@3.0.0:
    resolution: {integrity: sha512-/lzGpEWL/8PfI0BmBOPRwp0c/wFNX1RdUML3jK/RcSBA9T8mZDdQpqYBKtCFTOfQbwPqWEOpjqW+Fnayc0969g==}
    engines: {node: '>=10'}

  cli-cursor@5.0.0:
    resolution: {integrity: sha512-aCj4O5wKyszjMmDT4tZj93kxyydN/K5zPWSCe6/0AV/AA1pqe5ZBIw0a2ZfPQV7lL5/yb5HsUreJ6UFAF1tEQw==}
    engines: {node: '>=18'}

  cli-spinners@2.9.2:
    resolution: {integrity: sha512-ywqV+5MmyL4E7ybXgKys4DugZbX0FC6LnwrhjuykIjnK9k8OQacQ7axGKnjDXWNhns0xot3bZI5h55H8yo9cJg==}
    engines: {node: '>=6'}

  client-only@0.0.1:
    resolution: {integrity: sha512-IV3Ou0jSMzZrd3pZ48nLkT9DA7Ag1pnPzaiQhpW7c3RbcqqzvzzVu+L8gfqMp/8IM2MQtSiqaCxrrcfu8I8rMA==}

  clipboardy@3.0.0:
    resolution: {integrity: sha512-Su+uU5sr1jkUy1sGRpLKjKrvEOVXgSgiSInwa/qeID6aJ07yh+5NWc3h2QfjHjBnfX4LhtFcuAWKUsJ3r+fjbg==}
    engines: {node: ^12.20.0 || ^14.13.1 || >=16.0.0}

  cliui@8.0.1:
    resolution: {integrity: sha512-BSeNnyus75C4//NQ9gQt1/csTXyo/8Sb+afLAkzAptFuMsod9HFokGNudZpi/oQV73hnVK+sR+5PVRMd+Dr7YQ==}
    engines: {node: '>=12'}

  clsx@2.1.1:
    resolution: {integrity: sha512-eYm0QWBtUrBWZWG0d386OGAw16Z995PiOVo2B7bjWSbHedGl5e0ZWaq65kOGgUSNesEIDkB9ISbTg/JK9dhCZA==}
    engines: {node: '>=6'}

  code-block-writer@13.0.3:
    resolution: {integrity: sha512-Oofo0pq3IKnsFtuHqSF7TqBfr71aeyZDVJ0HpmqB7FBM2qEigL0iPONSCZSO9pE9dZTAxANe5XHG9Uy0YMv8cg==}

  coleman-liau@1.0.5:
    resolution: {integrity: sha512-g4N/LvbIoGP7cq9E8QGrUWkHnhm9DXP0g1+axHIQnmQq/MwwPbBx5dGxQ0GbY5+ojibsIo1Rg0XuYkF+JPr7sw==}

  collapse-white-space@2.1.0:
    resolution: {integrity: sha512-loKTxY1zCOuG4j9f6EPnuyyYkf58RnhhWTvRoZEokgB+WbdXehfjFviyOVYkqzEWz1Q5kRiZdBYS5SwxbQYwzw==}

  color-convert@2.0.1:
    resolution: {integrity: sha512-RRECPsj7iu/xb5oKYcsFHSppFNnsj/52OVTRKb4zP5onXwVF3zVmmToNcOfGC+CRDpfK/U584fMg38ZHCaElKQ==}
    engines: {node: '>=7.0.0'}

  color-name@1.1.4:
    resolution: {integrity: sha512-dOy+3AuW3a2wNbZHIuMZpTcgjGuLU/uBL/ubcZF9OXbDo8ff4O8yVp5Bf0efS8uEoYo5q4Fx7dY9OgQGXgAsQA==}

  color-string@1.9.1:
    resolution: {integrity: sha512-shrVawQFojnZv6xM40anx4CkoDP+fZsw/ZerEMsW/pyzsRbElpsL/DBVW7q3ExxwusdNXI3lXpuhEZkzs8p5Eg==}

  color@4.2.3:
    resolution: {integrity: sha512-1rXeuUUiGGrykh+CeBdu5Ie7OJwinCgQY0bc7GCRxy5xVHy+moaqkpL/jqQq0MtQOeYcrqEz4abc5f0KtU7W4A==}
    engines: {node: '>=12.5.0'}

  comma-separated-tokens@2.0.3:
    resolution: {integrity: sha512-Fu4hJdvzeylCfQPp9SGWidpzrMs7tTrlu6Vb8XGaRGck8QSNZJJp538Wrb60Lax4fPwR64ViY468OIUTbRlGZg==}

  commander@2.20.3:
    resolution: {integrity: sha512-GpVkmM8vF2vQUkj2LvZmD35JxeJOLCwJ9cUkugyk2nuhbv3+mJvpLYYt+0+USMxE+oj+ey/lJEnhZw75x/OMcQ==}

  commondir@1.0.1:
    resolution: {integrity: sha512-W9pAhw0ja1Edb5GVdIF1mjZw/ASI0AlShXM83UUGe2DVr5TdAPEA1OA8m/g8zWp9x6On7gqufY+FatDbC3MDQg==}

  compressible@2.0.18:
    resolution: {integrity: sha512-AF3r7P5dWxL8MxyITRMlORQNaOA2IkAFaTr4k7BUumjPtRpGDTZpl0Pb1XCO6JeDCBdp126Cgs9sMxqSjgYyRg==}
    engines: {node: '>= 0.6'}

  compression@1.7.4:
    resolution: {integrity: sha512-jaSIDzP9pZVS4ZfQ+TzvtiWhdpFhE2RDHz8QJkpX9SIpLq88VueF5jJw6t+6CUQcAoA6t+x89MLrWAqpfDE8iQ==}
    engines: {node: '>= 0.8.0'}

  compute-median@2.0.0:
    resolution: {integrity: sha512-uuhQaBvZCqMDGprKVQohiTyrXLnYOim6ZoW0p/vZkbEQm2n8LRPUbplKPSF0+U8Ax0Ea0J4kSuMMkBnWkSn04g==}

  concat-map@0.0.1:
    resolution: {integrity: sha512-/Srv4dswyQNBfohGpz9o6Yb3Gz3SrUDqBH5rTuhGR7ahtlbYKnVxw2bCFMRljaA7EXHaXZ8wsHdodFvbkhKmqg==}

  content-disposition@0.5.2:
    resolution: {integrity: sha512-kRGRZw3bLlFISDBgwTSA1TMBFN6J6GWDeubmDE3AF+3+yXL8hTWv8r5rkLbqYXY4RjPk/EzHnClI3zQf1cFmHA==}
    engines: {node: '>= 0.6'}

  cross-spawn@7.0.6:
    resolution: {integrity: sha512-uV2QOWP2nWzsy2aMp8aRibhi9dlzF5Hgh5SHaB9OiTGEyDTiJJyx0uy51QXdyWbtAHNua4XJzUKca3OzKUd3vA==}
    engines: {node: '>= 8'}

  css-selector-parser@3.1.2:
    resolution: {integrity: sha512-WfUcL99xWDs7b3eZPoRszWVfbNo8ErCF15PTvVROjkShGlAfjIkG6hlfj/sl6/rfo5Q9x9ryJ3VqVnAZDA+gcw==}

  cssesc@3.0.0:
    resolution: {integrity: sha512-/Tb/JcjK111nNScGob5MNtsntNM1aCNUDipB/TkwZFhyDrrE47SOx/18wF2bbjgc3ZzCSKW1T5nt5EbFoAz/Vg==}
    engines: {node: '>=4'}
    hasBin: true

  csstype@3.1.3:
    resolution: {integrity: sha512-M1uQkMl8rQK/szD0LNhtqxIPLpimGm8sOBwU7lLnCpSbTyY3yeU1Vc7l4KT5zT4s/yOxHH5O7tIuuLOCnLADRw==}

  dale-chall-formula@1.0.5:
    resolution: {integrity: sha512-p7f37Bc6HkIUWDj/b/9r76qrXU7/yyR0lnp0Vmj0QjAG54KrFJbE8kVuPHdcKaCbwAFT8yNvCALMaajid/Mkfw==}

  dale-chall@1.0.4:
    resolution: {integrity: sha512-3Wp5GrsQVxw+KVXfZK9iA6W0jGnkq5uXXQ51Scofb92cbipkRvUZTaeQBr/6rlxdOezkjUGglV1euWIBOGCTRA==}

  debug@2.6.9:
    resolution: {integrity: sha512-bC7ElrdJaJnPbAP+1EotYvqZsb3ecl5wi6Bfi6BJTUcNowp6cvspg0jXznRTKDjm/E7AdgFBVeAPVMNcKGsHMA==}
    peerDependencies:
      supports-color: '*'
    peerDependenciesMeta:
      supports-color:
        optional: true

  debug@4.4.1:
    resolution: {integrity: sha512-KcKCqiftBJcZr++7ykoDIEwSa3XWowTfNPo92BYxjXiyYEVrUQh2aLyhxBCwww+heortUFxEJYcRzosstTEBYQ==}
    engines: {node: '>=6.0'}
    peerDependencies:
      supports-color: '*'
    peerDependenciesMeta:
      supports-color:
        optional: true

  decimal.js@10.5.0:
    resolution: {integrity: sha512-8vDa8Qxvr/+d94hSh5P3IJwI5t8/c0KsMp+g8bNw9cY2icONa5aPfvKeieW1WlG0WQYwwhJ7mjui2xtiePQSXw==}

  decode-named-character-reference@1.2.0:
    resolution: {integrity: sha512-c6fcElNV6ShtZXmsgNgFFV5tVX2PaV4g+MOAkb8eXHvn6sryJBrZa9r0zV6+dtTyoCKxtDy5tyQ5ZwQuidtd+Q==}

  dedent@1.6.0:
    resolution: {integrity: sha512-F1Z+5UCFpmQUzJa11agbyPVMbpgT/qA3/SKyJ1jyBgm7dUcUEa8v9JwDkerSQXfakBwFljIxhOJqGkjUwZ9FSA==}
    peerDependencies:
      babel-plugin-macros: ^3.1.0
    peerDependenciesMeta:
      babel-plugin-macros:
        optional: true

  deep-eql@5.0.2:
    resolution: {integrity: sha512-h5k/5U50IJJFpzfL6nO9jaaumfjO/f2NjK/oYB2Djzm4p9L+3T9qWpZqZ2hAbLPuuYq9wrU08WQyBTL5GbPk5Q==}
    engines: {node: '>=6'}

  deep-extend@0.6.0:
    resolution: {integrity: sha512-LOHxIOaPYdHlJRtCQfDIVZtfw/ufM8+rVj649RIHzcm/vGwQRXFt6OPqIFWsm2XEMrNIEtWR64sY1LEKD2vAOA==}
    engines: {node: '>=4.0.0'}

  deepmerge@4.3.1:
    resolution: {integrity: sha512-3sUqbMEc77XqpdNO7FRyRog+eW3ph+GYCbj+rK+uYyRMuwsVy0rMiVtPn+QJlKFvWP/1PYpapqYn0Me2knFn+A==}
    engines: {node: '>=0.10.0'}

  dequal@2.0.3:
    resolution: {integrity: sha512-0je+qPKHEMohvfRTCEo3CrPG6cAzAYgmzKyxRiYSSDkS6eGJdyVJm7WaYA5ECaAD9wLB2T4EEeymA5aFVcYXCA==}
    engines: {node: '>=6'}

  detect-indent@6.1.0:
    resolution: {integrity: sha512-reYkTUJAZb9gUuZ2RvVCNhVHdg62RHnJ7WJl8ftMi4diZ6NWlciOzQN88pUhSELEwflJht4oQDv0F0BMlwaYtA==}
    engines: {node: '>=8'}

  detect-libc@2.0.4:
    resolution: {integrity: sha512-3UDv+G9CsCKO1WKMGw9fwq/SWJYbI0c5Y7LU1AXYoDdbhE2AHQ6N6Nb34sG8Fj7T5APy8qXDCKuuIHd1BR0tVA==}
    engines: {node: '>=8'}

  devlop@1.1.0:
    resolution: {integrity: sha512-RWmIqhcFf1lRYBvNmr7qTNuyCt/7/ns2jbpp1+PalgE/rDQcBT0fioSMUpJ93irlUhC5hrg4cYqe6U+0ImW0rA==}

  dir-glob@3.0.1:
    resolution: {integrity: sha512-WkrWp9GR4KXfKGYzOLmTuGVi1UWFfws377n9cc55/tb6DuqyF6pcQ5AbiHEshaDpY9v6oaSr2XCDidGmMwdzIA==}
    engines: {node: '>=8'}

  direction@2.0.1:
    resolution: {integrity: sha512-9S6m9Sukh1cZNknO1CWAr2QAWsbKLafQiyM5gZ7VgXHeuaoUwffKN4q6NC4A/Mf9iiPlOXQEKW/Mv/mh9/3YFA==}
    hasBin: true

  dom-walk@0.1.2:
    resolution: {integrity: sha512-6QvTW9mrGeIegrFXdtQi9pk7O/nSK6lSdXW2eqUspN5LWD7UTji2Fqw5V2YLjBpHEoU9Xl/eUWNpDeZvoyOv2w==}

  eastasianwidth@0.2.0:
    resolution: {integrity: sha512-I88TYZWc9XiYHRQ4/3c5rjjfgkjhLyW2luGIheGERbNQ6OY7yTybanSpDXZa8y7VUP9YmDcYa+eyq4ca7iLqWA==}

  electron-to-chromium@1.5.167:
    resolution: {integrity: sha512-LxcRvnYO5ez2bMOFpbuuVuAI5QNeY1ncVytE/KXaL6ZNfzX1yPlAO0nSOyIHx2fVAuUprMqPs/TdVhUFZy7SIQ==}

  emoji-regex@10.4.0:
    resolution: {integrity: sha512-EC+0oUMY1Rqm4O6LLrgjtYDvcVYTy7chDnM4Q7030tP4Kwj3u/pR6gP9ygnp2CJMK5Gq+9Q2oqmrFJAz01DXjw==}

  emoji-regex@8.0.0:
    resolution: {integrity: sha512-MSjYzcWNOA0ewAHpz0MxpYFvwg6yjy1NG3xteoqz644VCo/RPgnr1/GGt+ic3iJTzQ8Eu3TdM14SawnVUmGE6A==}

  emoji-regex@9.2.2:
    resolution: {integrity: sha512-L18DaJsXSUk2+42pv8mLs5jJT2hqFkFE4j21wOmgbUqsZ2hL72NsUU785g9RXgo3s0ZNgVl42TiHp3ZtOv/Vyg==}

  enhanced-resolve@5.18.1:
    resolution: {integrity: sha512-ZSW3ma5GkcQBIpwZTSRAI8N71Uuwgs93IezB7mf7R60tC8ZbJideoDNKjHn2O9KIlx6rkGTTEk1xUCK2E1Y2Yg==}
    engines: {node: '>=10.13.0'}

  enquirer@2.4.1:
    resolution: {integrity: sha512-rRqJg/6gd538VHvR3PSrdRBb/1Vy2YfzHqzvbhGIQpDRKIa4FgV/54b5Q1xYSxOOwKvjXweS26E0Q+nAMwp2pQ==}
    engines: {node: '>=8.6'}

  environment@1.1.0:
    resolution: {integrity: sha512-xUtoPkMggbz0MPyPiIWr1Kp4aeWJjDZ6SMvURhimjdZgsRuDplF5/s9hcgGhyXMhs+6vpnuoiZ2kFiu3FMnS8Q==}
    engines: {node: '>=18'}

  es-module-lexer@1.7.0:
    resolution: {integrity: sha512-jEQoCwk8hyb2AZziIOLhDqpm5+2ww5uIE6lkO/6jcOCusfk6LhMHpXXfBLXTZ7Ydyt0j4VoUQv6uGNYbdW+kBA==}

  esast-util-from-estree@2.0.0:
    resolution: {integrity: sha512-4CyanoAudUSBAn5K13H4JhsMH6L9ZP7XbLVe/dKybkxMO7eDyLsT8UHl9TRNrU2Gr9nz+FovfSIjuXWJ81uVwQ==}

  esast-util-from-js@2.0.1:
    resolution: {integrity: sha512-8Ja+rNJ0Lt56Pcf3TAmpBZjmx8ZcK5Ts4cAzIOjsjevg9oSXJnl6SUQ2EevU8tv3h6ZLWmoKL5H4fgWvdvfETw==}

  esbuild@0.25.5:
    resolution: {integrity: sha512-P8OtKZRv/5J5hhz0cUAdu/cLuPIKXpQl1R9pZtvmHWQvrAUVd0UNIPT4IB4W3rNOqVO0rlqHmCIbSwxh/c9yUQ==}
    engines: {node: '>=18'}
    hasBin: true

  escalade@3.2.0:
    resolution: {integrity: sha512-WUj2qlxaQtO4g6Pq5c29GTcWGDyd8itL8zTlipgECz3JesAiiOKotd8JU6otB3PACgG6xkJUyVhboMS+bje/jA==}
    engines: {node: '>=6'}

  escape-string-regexp@5.0.0:
    resolution: {integrity: sha512-/veY75JbMK4j1yjvuUxuVsiS/hr/4iHs9FTT6cgTexxdE0Ly/glccBAkloH/DofkjRbZU3bnoj38mOmhkZ0lHw==}
    engines: {node: '>=12'}

  eslint-scope@5.1.1:
    resolution: {integrity: sha512-2NxwbF/hZ0KpepYN0cNbo+FN6XoK7GaHlQhgx/hIZl6Va0bF45RQOOwhLIy8lQDbuCiadSLCBnH2CFYquit5bw==}
    engines: {node: '>=8.0.0'}

  esprima@4.0.1:
    resolution: {integrity: sha512-eGuFFw7Upda+g4p+QHvnW0RyTX/SVeJBDM/gCtMARO0cLuT2HcEKnTPvhjV6aGeqrCB/sbNop0Kszm0jsaWU4A==}
    engines: {node: '>=4'}
    hasBin: true

  esrecurse@4.3.0:
    resolution: {integrity: sha512-KmfKL3b6G+RXvP8N1vr3Tq1kL/oCFgn2NYXEtqP8/L3pKapUA4G8cFVaoF3SU323CD4XypR/ffioHmkti6/Tag==}
    engines: {node: '>=4.0'}

  estraverse@4.3.0:
    resolution: {integrity: sha512-39nnKffWz8xN1BU/2c79n9nB9HDzo0niYUqx6xyqUnyoAnQyyWpOTdZEeiCch8BBu515t4wp9ZmgVfVhn9EBpw==}
    engines: {node: '>=4.0'}

  estraverse@5.3.0:
    resolution: {integrity: sha512-MMdARuVEQziNTeJD8DgMqmhwR11BRQ/cBP+pLtYdSTnf3MIO8fFeiINEbX36ZdNlfU/7A9f3gUw49B3oQsvwBA==}
    engines: {node: '>=4.0'}

  estree-util-attach-comments@3.0.0:
    resolution: {integrity: sha512-cKUwm/HUcTDsYh/9FgnuFqpfquUbwIqwKM26BVCGDPVgvaCl/nDCCjUfiLlx6lsEZ3Z4RFxNbOQ60pkaEwFxGw==}

  estree-util-build-jsx@3.0.1:
    resolution: {integrity: sha512-8U5eiL6BTrPxp/CHbs2yMgP8ftMhR5ww1eIKoWRMlqvltHF8fZn5LRDvTKuxD3DUn+shRbLGqXemcP51oFCsGQ==}

  estree-util-is-identifier-name@3.0.0:
    resolution: {integrity: sha512-hFtqIDZTIUZ9BXLb8y4pYGyk6+wekIivNVTcmvk8NoOh+VeRn5y6cEHzbURrWbfp1fIqdVipilzj+lfaadNZmg==}

  estree-util-scope@1.0.0:
    resolution: {integrity: sha512-2CAASclonf+JFWBNJPndcOpA8EMJwa0Q8LUFJEKqXLW6+qBvbFZuF5gItbQOs/umBUkjviCSDCbBwU2cXbmrhQ==}

  estree-util-to-js@2.0.0:
    resolution: {integrity: sha512-WDF+xj5rRWmD5tj6bIqRi6CkLIXbbNQUcxQHzGysQzvHmdYG2G7p/Tf0J0gpxGgkeMZNTIjT/AoSvC9Xehcgdg==}

  estree-util-value-to-estree@3.4.0:
    resolution: {integrity: sha512-Zlp+gxis+gCfK12d3Srl2PdX2ybsEA8ZYy6vQGVQTNNYLEGRQQ56XB64bjemN8kxIKXP1nC9ip4Z+ILy9LGzvQ==}

  estree-util-visit@2.0.0:
    resolution: {integrity: sha512-m5KgiH85xAhhW8Wta0vShLcUvOsh3LLPI2YVwcbio1l7E09NTLL1EyMZFM1OyWowoH0skScNbhOPl4kcBgzTww==}

  estree-walker@2.0.2:
    resolution: {integrity: sha512-Rfkk/Mp/DL7JVje3u18FxFujQlTNR2q6QfMSMB7AvCBx91NGj/ba3kCfza0f6dVDbw7YlRf/nDrn7pQrCCyQ/w==}

  estree-walker@3.0.3:
    resolution: {integrity: sha512-7RUKfXgSMMkzt6ZuXmqapOurLGPPfgj6l9uRZ7lRGolvk0y2yocc35LdcxKC5PQZdn2DMqioAQ2NoWcrTKmm6g==}

  events@3.3.0:
    resolution: {integrity: sha512-mQw+2fkQbALzQ7V0MY0IqdnXNOeTtP4r0lN9z7AAawCXgqea7bDii20AYrIBrFd/Hx0M2Ocz6S111CaFkUcb0Q==}
    engines: {node: '>=0.8.x'}

  execa@5.1.1:
    resolution: {integrity: sha512-8uSpZZocAZRBAPIEINJj3Lo9HyGitllczc27Eh5YYojjMFMn8yHMDMaUHE2Jqfq05D/wucwI4JGURyXt1vchyg==}
    engines: {node: '>=10'}

  expect-type@1.2.1:
    resolution: {integrity: sha512-/kP8CAwxzLVEeFrMm4kMmy4CCDlpipyA7MYLVrdJIkV0fYF0UaigQHRsxHiuY/GEea+bh4KSv3TIlgr+2UL6bw==}
    engines: {node: '>=12.0.0'}

  extend@3.0.2:
    resolution: {integrity: sha512-fjquC59cD7CyW6urNXK0FBufkZcoiGG80wTuPujX590cB5Ttln20E2UB4S/WARVqhXffZl2LNgS+gQdPIIim/g==}

  extendable-error@0.1.7:
    resolution: {integrity: sha512-UOiS2in6/Q0FK0R0q6UY9vYpQ21mr/Qn1KOnte7vsACuNJf514WvCCUHSRCPcgjPT2bAhNIJdlE6bVap1GKmeg==}

  external-editor@3.1.0:
    resolution: {integrity: sha512-hMQ4CX1p1izmuLYyZqLMO/qGNw10wSv9QDCPfzXfyFrOaCSSoRfqE1Kf1s5an66J5JZC62NewG+mK49jOCtQew==}
    engines: {node: '>=4'}

  fast-deep-equal@3.1.3:
    resolution: {integrity: sha512-f3qQ9oQy9j2AhBe/H9VC91wLmKBCCU/gDOnKNAYG5hswO7BLKj09Hc5HYNz9cGI++xlpDCIgDaitVs03ATR84Q==}

  fast-glob@3.3.3:
    resolution: {integrity: sha512-7MptL8U0cqcFdzIzwOTHoilX9x5BrNqye7Z/LuC7kCMRio1EMSyqRK3BEAUD7sXRq4iT4AzTVuZdhgQ2TCvYLg==}
    engines: {node: '>=8.6.0'}

  fast-json-stable-stringify@2.1.0:
    resolution: {integrity: sha512-lhd/wF+Lk98HZoTCtlVraHtfh5XYijIjalXck7saUtuanSDyLMxnHhSXEDJqHxD7msR8D0uCmqlkwjCV8xvwHw==}

  fast-uri@3.0.6:
    resolution: {integrity: sha512-Atfo14OibSv5wAp4VWNsFYE1AchQRTv9cBGWET4pZWHzYshFSS9NQI6I57rdKn9croWVMbYFbLhJ+yJvmZIIHw==}

  fastq@1.19.1:
    resolution: {integrity: sha512-GwLTyxkCXjXbxqIhTsMI2Nui8huMPtnxg7krajPJAjnEG/iiOS7i+zCtWGZR9G0NBKbXKh6X9m9UIsYX/N6vvQ==}

  fault@2.0.1:
    resolution: {integrity: sha512-WtySTkS4OKev5JtpHXnib4Gxiurzh5NCGvWrFaZ34m6JehfTUhKZvn9njTfw48t6JumVQOmrKqpmGcdwxnhqBQ==}

  fdir@6.4.6:
    resolution: {integrity: sha512-hiFoqpyZcfNm1yc4u8oWCf9A2c4D3QjCrks3zmoVKVxpQRzmPNar1hUJcBG2RQHvEVGDN+Jm81ZheVLAQMK6+w==}
    peerDependencies:
      picomatch: ^3 || ^4
    peerDependenciesMeta:
      picomatch:
        optional: true

  fill-range@7.1.1:
    resolution: {integrity: sha512-YsGpe3WHLK8ZYi4tWDg2Jy3ebRz2rXowDxnld4bkQB00cc/1Zw9AWnC0i9ztDJitivtQvaI9KaLyKrc+hBW0yg==}
    engines: {node: '>=8'}

  find-up@4.1.0:
    resolution: {integrity: sha512-PpOwAdQ/YlXQ2vj8a3h8IipDuYRi3wceVQQGYWxNINccq40Anw7BlsEXCMbt1Zt+OLA6Fq9suIpIWD0OsnISlw==}
    engines: {node: '>=8'}

  flesch@1.0.5:
    resolution: {integrity: sha512-SE5X7jm4tp7sbKagLB0V9i0SrjWsFovus7db3E1nCyquy5249+Fyh+bBIK2crUuzX4maXn3Tu5bcMw8nF5oU8Q==}

  format@0.2.2:
    resolution: {integrity: sha512-wzsgA6WOq+09wrU1tsJ09udeR/YZRaeArL9e1wPbFg3GG2yDnC2ldKpxs4xunpFF9DgqCqOIra3bc1HWrJ37Ww==}
    engines: {node: '>=0.4.x'}

  fs-extra@7.0.1:
    resolution: {integrity: sha512-YJDaCJZEnBmcbw13fvdAM9AwNOJwOzrE4pqMqBq5nFiEqXUqHwlK4B+3pUw6JNvfSPtX05xFHtYy/1ni01eGCw==}
    engines: {node: '>=6 <7 || >=8'}

  fs-extra@8.1.0:
    resolution: {integrity: sha512-yhlQgA6mnOJUKOsRUFsgJdQCvkKhcz8tlZG5HBQfReYZy46OwLcY+Zia0mtdHsOo9y/hP+CxMN0TU9QxoOtG4g==}
    engines: {node: '>=6 <7 || >=8'}

  fsevents@2.3.3:
    resolution: {integrity: sha512-5xoDfX+fL7faATnagmWPpbFtwh/R77WmMMqqHGS65C3vvB0YHrgF+B1YmZ3441tMj5n63k0212XNoJwzlhffQw==}
    engines: {node: ^8.16.0 || ^10.6.0 || >=11.0.0}
    os: [darwin]

  function-bind@1.1.2:
    resolution: {integrity: sha512-7XHNxH7qX9xG5mIwxkhumTox/MIRNcOgDrxWsMt2pAr23WHp6MrRlN7FBSFpCpr+oVO0F744iUgR82nJMfG2SA==}

  geist@1.4.2:
    resolution: {integrity: sha512-OQUga/KUc8ueijck6EbtT07L4tZ5+TZgjw8PyWfxo16sL5FWk7gNViPNU8hgCFjy6bJi9yuTP+CRpywzaGN8zw==}
    peerDependencies:
      next: '>=13.2.0'

  get-caller-file@2.0.5:
    resolution: {integrity: sha512-DyFP3BM/3YHTQOCUL/w0OZHR0lpKeGrxotcHWcqNEdnltqFwXVfhEBQ94eIo34AfQpo0rGki4cyIiftY06h2Fg==}
    engines: {node: 6.* || 8.* || >= 10.*}

  get-east-asian-width@1.3.0:
    resolution: {integrity: sha512-vpeMIQKxczTD/0s2CdEWHcb0eeJe6TFjxb+J5xgX7hScxqrGuyjmv4c1D4A/gelKfyox0gJJwIHF+fLjeaM8kQ==}
    engines: {node: '>=18'}

  get-stream@6.0.1:
    resolution: {integrity: sha512-ts6Wi+2j3jQjqi70w5AlN8DFnkSwC+MqmxEzdEALB2qXZYV3X/b1CTfgPLGJNMeAWxdPfU8FO1ms3NUfaHCPYg==}
    engines: {node: '>=10'}

  get-tsconfig@4.10.1:
    resolution: {integrity: sha512-auHyJ4AgMz7vgS8Hp3N6HXSmlMdUyhSUrfBF16w153rxtLIEOE+HGqaBppczZvnHLqQJfiHotCYpNhl0lUROFQ==}

  glob-parent@5.1.2:
    resolution: {integrity: sha512-AOIgSQCepiJYwP3ARnGx+5VnTu2HBYdzbGP45eLw1vr3zB3vZLeyed1sC9hnbcOc9/SrMyM5RPQrkGz4aS9Zow==}
    engines: {node: '>= 6'}

  glob-to-regexp@0.4.1:
    resolution: {integrity: sha512-lkX1HJXwyMcprw/5YUZc2s7DrpAiHB21/V+E1rHUrVNokkvB6bqMzT0VfV6/86ZNabt1k14YOIaT7nDvOX3Iiw==}

  global@4.4.0:
    resolution: {integrity: sha512-wv/LAoHdRE3BeTGz53FAamhGlPLhlssK45usmGFThIi4XqnBmjKQ16u+RNbP7WvigRZDxUsM0J3gcQ5yicaL0w==}

  globby@11.1.0:
    resolution: {integrity: sha512-jhIXaOzy1sb8IyocaruWSn1TjmnBVs8Ayhcy83rmxNJ8q2uWKCAj3CnJY+KpGSXCueAPc0i05kVvVKtP1t9S3g==}
    engines: {node: '>=10'}

  graceful-fs@4.2.11:
    resolution: {integrity: sha512-RbJ5/jmFcNNCcDV5o9eTnBLJ/HszWV0P73bc+Ff4nS/rJj+YaS6IGyiOL0VoBYX+l1Wrl3k63h/KrH+nhJ0XvQ==}

  gunning-fog@1.0.6:
    resolution: {integrity: sha512-yXkDi7mbWTPiITTztwhwXFMhXKnMviX/7kprz92BroMJbB/AgDATrHCRCtc87Ox024pQy2kMCihsm7tPonvV6A==}

  has-flag@4.0.0:
    resolution: {integrity: sha512-EykJT/Q1KjTWctppgIAgfSO0tKVuZUjhgMr17kqTumMl6Afv3EISleU7qZUzoXDFTAHTDC4NOoG/ZxU3EvlMPQ==}
    engines: {node: '>=8'}

  hasown@2.0.2:
    resolution: {integrity: sha512-0hJU9SCPvmMzIBdZFqNPXWa6dqh7WdH0cII9y+CyS8rG3nL48Bclra9HmKhVVUHyPWNH5Y7xDwAB7bfgSjkUMQ==}
    engines: {node: '>= 0.4'}

  hast-util-has-property@3.0.0:
    resolution: {integrity: sha512-MNilsvEKLFpV604hwfhVStK0usFY/QmM5zX16bo7EjnAEGofr5YyI37kzopBlZJkHD4t887i+q/C8/tr5Q94cA==}

  hast-util-interactive@3.0.0:
    resolution: {integrity: sha512-9VFa3kP6AT40BNYcPmn3jpsG+1KPDF0rUFCrFVQDUsuUXZ3YLODm8UGV0tmYzFpcOIQXTAOi2ccS3ywlj2dQTA==}

  hast-util-is-element@3.0.0:
    resolution: {integrity: sha512-Val9mnv2IWpLbNPqc/pUem+a7Ipj2aHacCwgNfTiK0vJKl0LF+4Ba4+v1oPHFpf3bLYmreq0/l3Gud9S5OH42g==}

  hast-util-reading-time@2.0.0:
    resolution: {integrity: sha512-K2uSOCGwzVXNbjEn5GD7xevp6viCHDo2S/QZEArsjuey2lKDoKhAyY3n/TtoiAwLYeN2EpqgPoDqzDEcKr5aTQ==}

  hast-util-select@6.0.4:
    resolution: {integrity: sha512-RqGS1ZgI0MwxLaKLDxjprynNzINEkRHY2i8ln4DDjgv9ZhcYVIHN9rlpiYsqtFwrgpYU361SyWDQcGNIBVu3lw==}

  hast-util-to-estree@3.1.3:
    resolution: {integrity: sha512-48+B/rJWAp0jamNbAAf9M7Uf//UVqAoMmgXhBdxTDJLGKY+LRnZ99qcG+Qjl5HfMpYNzS5v4EAwVEF34LeAj7w==}

  hast-util-to-jsx-runtime@2.3.6:
    resolution: {integrity: sha512-zl6s8LwNyo1P9uw+XJGvZtdFF1GdAkOg8ujOw+4Pyb76874fLps4ueHXDhXWdk6YHQ6OgUtinliG7RsYvCbbBg==}

  hast-util-to-string@3.0.1:
    resolution: {integrity: sha512-XelQVTDWvqcl3axRfI0xSeoVKzyIFPwsAGSLIsKdJKQMXDYJS4WYrBNF/8J7RdhIcFI2BOHgAifggsvsxp/3+A==}

  hast-util-to-text@4.0.2:
    resolution: {integrity: sha512-KK6y/BN8lbaq654j7JgBydev7wuNMcID54lkRav1P0CaE1e47P72AWWPiGKXTJU271ooYzcvTAn/Zt0REnvc7A==}

  hast-util-whitespace@3.0.0:
    resolution: {integrity: sha512-88JUN06ipLwsnv+dVn+OIYOvAuvBMy/Qoi6O7mQHxdPXpjy+Cd6xRkWwux7DKO+4sYILtLBRIKgsdpS2gQc7qw==}

  hast@1.0.0:
    resolution: {integrity: sha512-vFUqlRV5C+xqP76Wwq2SrM0kipnmpxJm7OfvVXpB35Fp+Fn4MV+ozr+JZr5qFvyR1q/U+Foim2x+3P+x9S1PLA==}
    deprecated: Renamed to rehype

  html-url-attributes@3.0.1:
    resolution: {integrity: sha512-ol6UPyBWqsrO6EJySPz2O7ZSr856WDrEzM5zMqp+FJJLGMW35cLYmmZnl0vztAZxRUoNZJFTCohfjuIJ8I4QBQ==}

  human-id@4.1.1:
    resolution: {integrity: sha512-3gKm/gCSUipeLsRYZbbdA1BD83lBoWUkZ7G9VFrhWPAU76KwYo5KR8V28bpoPm/ygy0x5/GCbpRQdY7VLYCoIg==}
    hasBin: true

  human-signals@2.1.0:
    resolution: {integrity: sha512-B4FFZ6q/T2jhhksgkbEW3HBvWIfDW85snkQgawt07S7J5QXTk6BkNV+0yAeZrM5QpMAdYlocGoljn0sJ/WQkFw==}
    engines: {node: '>=10.17.0'}

  iconv-lite@0.4.24:
    resolution: {integrity: sha512-v3MXnZAcvnywkTUEZomIActle7RXXeedOR31wwl7VlyoXO4Qi9arvSenNQWne1TcRwhCL1HwLI21bEqdpj8/rA==}
    engines: {node: '>=0.10.0'}

  ignore@5.3.2:
    resolution: {integrity: sha512-hsBTNUqQTDwkWtcdYI2i06Y/nUBEsNEDJKjWdigLvegy8kDuJAS8uRlpkkcQpyEXL0Z/pjDy5HBmMjRCJ2gq+g==}
    engines: {node: '>= 4'}

  ignore@7.0.5:
    resolution: {integrity: sha512-Hs59xBNfUIunMFgWAbGX5cq6893IbWg4KnrjbYwX3tx0ztorVgTDA6B2sxf8ejHJ4wz8BqGUMYlnzNBer5NvGg==}
    engines: {node: '>= 4'}

  inherits@2.0.4:
    resolution: {integrity: sha512-k/vGaX4/Yla3WzyMCvTQOXYeIHvqOKtnqBduzTHpzpQZzAskKMhZ2K+EnBiSM9zGSoIFeMpXKxa4dYeZIQqewQ==}

  ini@1.3.8:
    resolution: {integrity: sha512-JV/yugV2uzW5iMRSiZAyDtQd+nxtUnjeLt0acNdw98kKLrvuRVyB80tsREOE7yvGVgalhZ6RNXCmEHkUKBKxew==}

  inline-style-parser@0.2.4:
    resolution: {integrity: sha512-0aO8FkhNZlj/ZIbNi7Lxxr12obT7cL1moPfE4tg1LkX7LlLfC6DeX4l2ZEud1ukP9jNQyNnfzQVqwbwmAATY4Q==}

  intl-messageformat@10.7.16:
    resolution: {integrity: sha512-UmdmHUmp5CIKKjSoE10la5yfU+AYJAaiYLsodbjL4lji83JNvgOQUjGaGhGrpFCb0Uh7sl7qfP1IyILa8Z40ug==}

  is-alphabetical@2.0.1:
    resolution: {integrity: sha512-FWyyY60MeTNyeSRpkM2Iry0G9hpr7/9kD40mD/cGQEuilcZYS4okz8SN2Q6rLCJ8gbCt6fN+rC+6tMGS99LaxQ==}

  is-alphanumerical@2.0.1:
    resolution: {integrity: sha512-hmbYhX/9MUMF5uh7tOXyK/n0ZvWpad5caBA17GsC6vyuCqaWliRG5K1qS9inmUhEMaOBIW7/whAnSwveW/LtZw==}

  is-arrayish@0.3.2:
    resolution: {integrity: sha512-eVRqCvVlZbuw3GrM63ovNSNAeA1K16kaR/LRY/92w0zxQ5/1YzwblUX652i4Xs9RwAGjW9d9y6X88t8OaAJfWQ==}

  is-buffer@2.0.5:
    resolution: {integrity: sha512-i2R6zNFDwgEHJyQUtJEk0XFi1i0dPFn/oqjK3/vPCcDeJvW5NQ83V8QbicfF1SupOaB0h8ntgBC2YiE7dfyctQ==}
    engines: {node: '>=4'}

  is-core-module@2.16.1:
    resolution: {integrity: sha512-UfoeMA6fIJ8wTYFEUjelnaGI67v6+N7qXJEvQuIGa99l4xsCruSYOVSQ0uPANn4dAzm8lkYPaKLrrijLq7x23w==}
    engines: {node: '>= 0.4'}

  is-decimal@2.0.1:
    resolution: {integrity: sha512-AAB9hiomQs5DXWcRB1rqsxGUstbRroFOPPVAomNk/3XHR5JyEZChOyTWe2oayKnsSsr/kcGqF+z6yuH6HHpN0A==}

  is-docker@2.2.1:
    resolution: {integrity: sha512-F+i2BKsFrH66iaUFc0woD8sLy8getkwTwtOBjvs56Cx4CgJDeKQeqfz8wAYiSb8JOprWhHH5p77PbmYCvvUuXQ==}
    engines: {node: '>=8'}
    hasBin: true

  is-extglob@2.1.1:
    resolution: {integrity: sha512-SbKbANkN603Vi4jEZv49LeVJMn4yGwsbzZworEoyEiutsN3nJYdbO36zfhGJ6QEDpOZIFkDtnq5JRxmvl3jsoQ==}
    engines: {node: '>=0.10.0'}

  is-fullwidth-code-point@3.0.0:
    resolution: {integrity: sha512-zymm5+u+sCsSWyD9qNaejV3DFvhCKclKdizYaJUuHA83RLjb7nSuGnddCHGv0hk+KY7BMAlsWeK4Ueg6EV6XQg==}
    engines: {node: '>=8'}

  is-glob@4.0.3:
    resolution: {integrity: sha512-xelSayHH36ZgE7ZWhli7pW34hNbNl8Ojv5KVmkJD4hBdD3th8Tfk9vYasLM+mXWOZhFkgZfxhLSnrwRr4elSSg==}
    engines: {node: '>=0.10.0'}

  is-hexadecimal@2.0.1:
    resolution: {integrity: sha512-DgZQp241c8oO6cA1SbTEWiXeoxV42vlcJxgH+B3hi1AiqqKruZR3ZGF8In3fj4+/y/7rHvlOZLZtgJ/4ttYGZg==}

  is-interactive@2.0.0:
    resolution: {integrity: sha512-qP1vozQRI+BMOPcjFzrjXuQvdak2pHNUMZoeG2eRbiSqyvbEf/wQtEOTOX1guk6E3t36RkaqiSt8A/6YElNxLQ==}
    engines: {node: '>=12'}

  is-module@1.0.0:
    resolution: {integrity: sha512-51ypPSPCoTEIN9dy5Oy+h4pShgJmPCygKfyRCISBI+JoWT/2oJvK8QPxmwv7b/p239jXrm9M1mlQbyKJ5A152g==}

  is-number@7.0.0:
    resolution: {integrity: sha512-41Cifkg6e8TylSpdtTpeLVMqvSBEVzTttHvERD741+pnZ8ANv0004MRL43QKPDlK9cGvNp6NZWZUBlbGXYxxng==}
    engines: {node: '>=0.12.0'}

  is-plain-obj@2.1.0:
    resolution: {integrity: sha512-YWnfyRwxL/+SsrWYfOpUtz5b3YD+nyfkHvjbcanzk8zgyO4ASD67uVMRt8k5bM4lLMDnXfriRhOpemw+NfT1eA==}
    engines: {node: '>=8'}

  is-plain-obj@4.1.0:
    resolution: {integrity: sha512-+Pgi+vMuUNkJyExiMBt5IlFoMyKnr5zhJ4Uspz58WOhBF5QoIZkFyNHIbBAtHwzVAgk5RtndVNsDRN61/mmDqg==}
    engines: {node: '>=12'}

  is-port-reachable@4.0.0:
    resolution: {integrity: sha512-9UoipoxYmSk6Xy7QFgRv2HDyaysmgSG75TFQs6S+3pDM7ZhKTF/bskZV+0UlABHzKjNVhPjYCLfeZUEg1wXxig==}
    engines: {node: ^12.20.0 || ^14.13.1 || >=16.0.0}

  is-reference@1.2.1:
    resolution: {integrity: sha512-U82MsXXiFIrjCK4otLT+o2NA2Cd2g5MLoOVXUZjIOhLurrRxpEXzI8O0KZHr3IjLvlAH1kTPYSuqer5T9ZVBKQ==}

  is-stream@2.0.1:
    resolution: {integrity: sha512-hFoiJiTl63nn+kstHGBtewWSKnQLpyb155KHheA1l39uvtO9nWIop1p3udqPcUd/xbF1VLMO4n7OI6p7RbngDg==}
    engines: {node: '>=8'}

  is-subdir@1.2.0:
    resolution: {integrity: sha512-2AT6j+gXe/1ueqbW6fLZJiIw3F8iXGJtt0yDrZaBhAZEG1raiTxKWU+IPqMCzQAXOUCKdA4UDMgacKH25XG2Cw==}
    engines: {node: '>=4'}

  is-unicode-supported@1.3.0:
    resolution: {integrity: sha512-43r2mRvz+8JRIKnWJ+3j8JtjRKZ6GmjzfaE/qiBJnikNnYv/6bagRJ1kUhNk8R5EX/GkobD+r+sfxCPJsiKBLQ==}
    engines: {node: '>=12'}

  is-unicode-supported@2.1.0:
    resolution: {integrity: sha512-mE00Gnza5EEB3Ds0HfMyllZzbBrmLOX3vfWoj9A9PEnTfratQ/BcaJOuMhnkhjXvb2+FkY3VuHqtAGpTPmglFQ==}
    engines: {node: '>=18'}

  is-windows@1.0.2:
    resolution: {integrity: sha512-eXK1UInq2bPmjyX6e3VHIzMLobc4J94i4AWn+Hpq3OU5KkrRC96OAcR3PRJ/pGu6m8TRnBHP9dkXQVsT/COVIA==}
    engines: {node: '>=0.10.0'}

  is-wsl@2.2.0:
    resolution: {integrity: sha512-fKzAra0rGJUUBwGBgNkHZuToZcn+TtXHpeCgmkMJMMYx1sQDYaCSyjJBSCa2nH1DGm7s3n1oBnohoVTBaN7Lww==}
    engines: {node: '>=8'}

  isexe@2.0.0:
    resolution: {integrity: sha512-RHxMLp9lnKHGHRng9QFhRCMbYAcVpn69smSGcq3f36xjgVVWThj4qqLbTLlq7Ssj8B+fIQ1EuCEGI2lKsyQeIw==}

  jest-worker@27.5.1:
    resolution: {integrity: sha512-7vuh85V5cdDofPyxn58nrPjBktZo0u9x1g8WtjQol+jZDaE+fhN+cIvTj11GndBnMnyfrUOG1sZQxCdjKh+DKg==}
    engines: {node: '>= 10.13.0'}

  jiti@2.4.2:
    resolution: {integrity: sha512-rg9zJN+G4n2nfJl5MW3BMygZX56zKPNVEYYqq7adpmMh4Jn2QNEwhvQlFy6jPVdcod7txZtKHWnyZiA3a0zP7A==}
    hasBin: true

  js-tokens@4.0.0:
    resolution: {integrity: sha512-RdJUflcE3cUzKiMqQgsCu06FPu9UdIJO0beYbPhHN4k6apgJtifcoCtT9bcxOpYBtpD2kCM6Sbzg4CausW/PKQ==}

  js-tokens@9.0.1:
    resolution: {integrity: sha512-mxa9E9ITFOt0ban3j6L5MpjwegGz6lBQmM1IJkWeBZGcMxto50+eWdjC/52xDbS2vy0k7vIMK0Fe2wfL9OQSpQ==}

  js-yaml@3.14.1:
    resolution: {integrity: sha512-okMH7OXXJ7YrN9Ok3/SXrnu4iX9yOk+25nqX4imS2npuvTYDmo/QEZoqwZkYaIDk3jVvBOTOIEgEhaLOynBS9g==}
    hasBin: true

  json-parse-even-better-errors@2.3.1:
    resolution: {integrity: sha512-xyFwyhro/JEof6Ghe2iz2NcXoj2sloNsWr/XsERDK/oiPCfaNhl5ONfp+jQdAZRQQ0IJWNzH9zIZF7li91kh2w==}

  json-schema-traverse@0.4.1:
    resolution: {integrity: sha512-xbbCH5dCYU5T8LcEhhuh7HJ88HXuW3qsI3Y0zOZFKfZEHcpWiHU/Jxzk629Brsab/mMiHQti9wMP+845RPe3Vg==}

  json-schema-traverse@1.0.0:
    resolution: {integrity: sha512-NM8/P9n3XjXhIZn1lLhkFaACTOURQXjWhV4BA/RnOv8xvgqtqpAX9IO4mRQxSx1Rlo4tqzeqb0sOlruaOy3dug==}

  jsonfile@4.0.0:
    resolution: {integrity: sha512-m6F1R3z8jjlf2imQHS2Qez5sjKWQzbuuhuJ/FKYFRZvPE3PuHcSMVZzfsLhGVOkfd20obL5SWEBew5ShlquNxg==}

  lightningcss-darwin-arm64@1.30.1:
    resolution: {integrity: sha512-c8JK7hyE65X1MHMN+Viq9n11RRC7hgin3HhYKhrMyaXflk5GVplZ60IxyoVtzILeKr+xAJwg6zK6sjTBJ0FKYQ==}
    engines: {node: '>= 12.0.0'}
    cpu: [arm64]
    os: [darwin]

  lightningcss-darwin-x64@1.30.1:
    resolution: {integrity: sha512-k1EvjakfumAQoTfcXUcHQZhSpLlkAuEkdMBsI/ivWw9hL+7FtilQc0Cy3hrx0AAQrVtQAbMI7YjCgYgvn37PzA==}
    engines: {node: '>= 12.0.0'}
    cpu: [x64]
    os: [darwin]

  lightningcss-freebsd-x64@1.30.1:
    resolution: {integrity: sha512-kmW6UGCGg2PcyUE59K5r0kWfKPAVy4SltVeut+umLCFoJ53RdCUWxcRDzO1eTaxf/7Q2H7LTquFHPL5R+Gjyig==}
    engines: {node: '>= 12.0.0'}
    cpu: [x64]
    os: [freebsd]

  lightningcss-linux-arm-gnueabihf@1.30.1:
    resolution: {integrity: sha512-MjxUShl1v8pit+6D/zSPq9S9dQ2NPFSQwGvxBCYaBYLPlCWuPh9/t1MRS8iUaR8i+a6w7aps+B4N0S1TYP/R+Q==}
    engines: {node: '>= 12.0.0'}
    cpu: [arm]
    os: [linux]

  lightningcss-linux-arm64-gnu@1.30.1:
    resolution: {integrity: sha512-gB72maP8rmrKsnKYy8XUuXi/4OctJiuQjcuqWNlJQ6jZiWqtPvqFziskH3hnajfvKB27ynbVCucKSm2rkQp4Bw==}
    engines: {node: '>= 12.0.0'}
    cpu: [arm64]
    os: [linux]

  lightningcss-linux-arm64-musl@1.30.1:
    resolution: {integrity: sha512-jmUQVx4331m6LIX+0wUhBbmMX7TCfjF5FoOH6SD1CttzuYlGNVpA7QnrmLxrsub43ClTINfGSYyHe2HWeLl5CQ==}
    engines: {node: '>= 12.0.0'}
    cpu: [arm64]
    os: [linux]

  lightningcss-linux-x64-gnu@1.30.1:
    resolution: {integrity: sha512-piWx3z4wN8J8z3+O5kO74+yr6ze/dKmPnI7vLqfSqI8bccaTGY5xiSGVIJBDd5K5BHlvVLpUB3S2YCfelyJ1bw==}
    engines: {node: '>= 12.0.0'}
    cpu: [x64]
    os: [linux]

  lightningcss-linux-x64-musl@1.30.1:
    resolution: {integrity: sha512-rRomAK7eIkL+tHY0YPxbc5Dra2gXlI63HL+v1Pdi1a3sC+tJTcFrHX+E86sulgAXeI7rSzDYhPSeHHjqFhqfeQ==}
    engines: {node: '>= 12.0.0'}
    cpu: [x64]
    os: [linux]

  lightningcss-win32-arm64-msvc@1.30.1:
    resolution: {integrity: sha512-mSL4rqPi4iXq5YVqzSsJgMVFENoa4nGTT/GjO2c0Yl9OuQfPsIfncvLrEW6RbbB24WtZ3xP/2CCmI3tNkNV4oA==}
    engines: {node: '>= 12.0.0'}
    cpu: [arm64]
    os: [win32]

  lightningcss-win32-x64-msvc@1.30.1:
    resolution: {integrity: sha512-PVqXh48wh4T53F/1CCu8PIPCxLzWyCnn/9T5W1Jpmdy5h9Cwd+0YQS6/LwhHXSafuc61/xg9Lv5OrCby6a++jg==}
    engines: {node: '>= 12.0.0'}
    cpu: [x64]
    os: [win32]

  lightningcss@1.30.1:
    resolution: {integrity: sha512-xi6IyHML+c9+Q3W0S4fCQJOym42pyurFiJUHEcEyHS0CeKzia4yZDEsLlqOFykxOdHpNy0NmvVO31vcSqAxJCg==}
    engines: {node: '>= 12.0.0'}

  loader-runner@4.3.0:
    resolution: {integrity: sha512-3R/1M+yS3j5ou80Me59j7F9IMs4PXs3VqRrm0TU3AbKPxlmpoY1TNscJV/oGJXo8qCatFGTfDbY6W6ipGOYXfg==}
    engines: {node: '>=6.11.5'}

  locate-path@5.0.0:
    resolution: {integrity: sha512-t7hw9pI+WvuwNJXwk5zVHpyhIqzg2qTlklJOf0mVxGSbe3Fp2VieZcduNYjaLDoy6p9uGpQEGWG87WpMKlNq8g==}
    engines: {node: '>=8'}

  lodash.castarray@4.4.0:
    resolution: {integrity: sha512-aVx8ztPv7/2ULbArGJ2Y42bG1mEQ5mGjpdvrbJcJFU3TbYybe+QlLS4pst9zV52ymy2in1KpFPiZnAOATxD4+Q==}

  lodash.isplainobject@4.0.6:
    resolution: {integrity: sha512-oSXzaWypCMHkPC3NvBEaPHf0KsA5mvPrOPgQWDsbg8n7orZ290M0BmC/jgRZ4vcJ6DTAhjrsSYgdsW/F+MFOBA==}

  lodash.merge@4.6.2:
    resolution: {integrity: sha512-0KpjqXRVvrYyCsX1swR/XTK0va6VQkQM6MNo7PqW77ByjAhoARA8EfrP1N4+KlKj8YS0ZUCtRT/YUuhyYDujIQ==}

  lodash.startcase@4.4.0:
    resolution: {integrity: sha512-+WKqsK294HMSc2jEbNgpHpd0JfIBhp7rEV4aqXWqFr6AlXov+SlcgB1Fv01y2kGe3Gc8nMW7VA0SrGuSkRfIEg==}

  log-symbols@6.0.0:
    resolution: {integrity: sha512-i24m8rpwhmPIS4zscNzK6MSEhk0DUWa/8iYQWxhffV8jkI4Phvs3F+quL5xvS0gdQR0FyTCMMH33Y78dDTzzIw==}
    engines: {node: '>=18'}

  longest-streak@3.1.0:
    resolution: {integrity: sha512-9Ri+o0JYgehTaVBBDoMqIl8GXtbWg711O3srftcHhZ0dqnETqLaoIK0x17fUw9rFSlK/0NlsKe0Ahhyl5pXE2g==}

  loupe@3.1.3:
    resolution: {integrity: sha512-kkIp7XSkP78ZxJEsSxW3712C6teJVoeHHwgo9zJ380de7IYyJ2ISlxojcH2pC5OFLewESmnRi/+XCDIEEVyoug==}

  magic-string@0.30.17:
    resolution: {integrity: sha512-sNPKHvyjVf7gyjwS4xGTaW/mCnF8wnjtifKBEhxfZ7E/S8tQ0rssrwGNn6q8JH/ohItJfSQp9mBtQYuTlH5QnA==}

  markdown-extensions@2.0.0:
    resolution: {integrity: sha512-o5vL7aDWatOTX8LzaS1WMoaoxIiLRQJuIKKe2wAw6IeULDHaqbiqiggmx+pKvZDb1Sj+pE46Sn1T7lCqfFtg1Q==}
    engines: {node: '>=16'}

  markdown-table@3.0.4:
    resolution: {integrity: sha512-wiYz4+JrLyb/DqW2hkFJxP7Vd7JuTDm77fvbM8VfEQdmSMqcImWeeRbHwZjBjIFki/VaMK2BhFi7oUUZeM5bqw==}

  mdast-util-find-and-replace@3.0.2:
    resolution: {integrity: sha512-Tmd1Vg/m3Xz43afeNxDIhWRtFZgM2VLyaf4vSTYwudTyeuTneoL3qtWMA5jeLyz/O1vDJmmV4QuScFCA2tBPwg==}

  mdast-util-from-markdown@2.0.2:
    resolution: {integrity: sha512-uZhTV/8NBuw0WHkPTrCqDOl0zVe1BIng5ZtHoDk49ME1qqcjYmmLmOf0gELgcRMxN4w2iuIeVso5/6QymSrgmA==}

  mdast-util-frontmatter@2.0.1:
    resolution: {integrity: sha512-LRqI9+wdgC25P0URIJY9vwocIzCcksduHQ9OF2joxQoyTNVduwLAFUzjoopuRJbJAReaKrNQKAZKL3uCMugWJA==}

  mdast-util-gfm-autolink-literal@2.0.1:
    resolution: {integrity: sha512-5HVP2MKaP6L+G6YaxPNjuL0BPrq9orG3TsrZ9YXbA3vDw/ACI4MEsnoDpn6ZNm7GnZgtAcONJyPhOP8tNJQavQ==}

  mdast-util-gfm-footnote@2.1.0:
    resolution: {integrity: sha512-sqpDWlsHn7Ac9GNZQMeUzPQSMzR6Wv0WKRNvQRg0KqHh02fpTz69Qc1QSseNX29bhz1ROIyNyxExfawVKTm1GQ==}

  mdast-util-gfm-strikethrough@2.0.0:
    resolution: {integrity: sha512-mKKb915TF+OC5ptj5bJ7WFRPdYtuHv0yTRxK2tJvi+BDqbkiG7h7u/9SI89nRAYcmap2xHQL9D+QG/6wSrTtXg==}

  mdast-util-gfm-table@2.0.0:
    resolution: {integrity: sha512-78UEvebzz/rJIxLvE7ZtDd/vIQ0RHv+3Mh5DR96p7cS7HsBhYIICDBCu8csTNWNO6tBWfqXPWekRuj2FNOGOZg==}

  mdast-util-gfm-task-list-item@2.0.0:
    resolution: {integrity: sha512-IrtvNvjxC1o06taBAVJznEnkiHxLFTzgonUdy8hzFVeDun0uTjxxrRGVaNFqkU1wJR3RBPEfsxmU6jDWPofrTQ==}

  mdast-util-gfm@3.1.0:
    resolution: {integrity: sha512-0ulfdQOM3ysHhCJ1p06l0b0VKlhU0wuQs3thxZQagjcjPrlFRqY215uZGHHJan9GEAXd9MbfPjFJz+qMkVR6zQ==}

  mdast-util-mdx-expression@2.0.1:
    resolution: {integrity: sha512-J6f+9hUp+ldTZqKRSg7Vw5V6MqjATc+3E4gf3CFNcuZNWD8XdyI6zQ8GqH7f8169MM6P7hMBRDVGnn7oHB9kXQ==}

  mdast-util-mdx-jsx@3.2.0:
    resolution: {integrity: sha512-lj/z8v0r6ZtsN/cGNNtemmmfoLAFZnjMbNyLzBafjzikOM+glrjNHPlf6lQDOTccj9n5b0PPihEBbhneMyGs1Q==}

  mdast-util-mdx@3.0.0:
    resolution: {integrity: sha512-JfbYLAW7XnYTTbUsmpu0kdBUVe+yKVJZBItEjwyYJiDJuZ9w4eeaqks4HQO+R7objWgS2ymV60GYpI14Ug554w==}

  mdast-util-mdxjs-esm@2.0.1:
    resolution: {integrity: sha512-EcmOpxsZ96CvlP03NghtH1EsLtr0n9Tm4lPUJUBccV9RwUOneqSycg19n5HGzCf+10LozMRSObtVr3ee1WoHtg==}

  mdast-util-phrasing@4.1.0:
    resolution: {integrity: sha512-TqICwyvJJpBwvGAMZjj4J2n0X8QWp21b9l0o7eXyVJ25YNWYbJDVIyD1bZXE6WtV6RmKJVYmQAKWa0zWOABz2w==}

  mdast-util-to-hast@13.2.0:
    resolution: {integrity: sha512-QGYKEuUsYT9ykKBCMOEDLsU5JRObWQusAolFMeko/tYPufNkRffBAQjIE+99jbA87xv6FgmjLtwjh9wBWajwAA==}

  mdast-util-to-markdown@2.1.2:
    resolution: {integrity: sha512-xj68wMTvGXVOKonmog6LwyJKrYXZPvlwabaryTjLh9LuvovB/KAH+kvi8Gjj+7rJjsFi23nkUxRQv1KqSroMqA==}

  mdast-util-to-string@4.0.0:
    resolution: {integrity: sha512-0H44vDimn51F0YwvxSJSm0eCDOJTRlmN0R1yBh4HLj9wiV1Dn0QoXGbvFAWj2hSItVTlCmBF1hqKlIyUBVFLPg==}

  merge-stream@2.0.0:
    resolution: {integrity: sha512-abv/qOcuPfk3URPfDzmZU1LKmuw8kT+0nIHvKrKgFrwifol/doWcdA4ZqsWQ8ENrFKkd67Mfpo/LovbIUsbt3w==}

  merge2@1.4.1:
    resolution: {integrity: sha512-8q7VEgMJW4J8tcfVPy8g09NcQwZdbwFEqhe/WZkoIzjn/3TGDwtOCYtXGxA3O8tPzpczCCDgv+P2P5y00ZJOOg==}
    engines: {node: '>= 8'}

  micromark-core-commonmark@2.0.3:
    resolution: {integrity: sha512-RDBrHEMSxVFLg6xvnXmb1Ayr2WzLAWjeSATAoxwKYJV94TeNavgoIdA0a9ytzDSVzBy2YKFK+emCPOEibLeCrg==}

  micromark-extension-frontmatter@2.0.0:
    resolution: {integrity: sha512-C4AkuM3dA58cgZha7zVnuVxBhDsbttIMiytjgsM2XbHAB2faRVaHRle40558FBN+DJcrLNCoqG5mlrpdU4cRtg==}

  micromark-extension-gfm-autolink-literal@2.1.0:
    resolution: {integrity: sha512-oOg7knzhicgQ3t4QCjCWgTmfNhvQbDDnJeVu9v81r7NltNCVmhPy1fJRX27pISafdjL+SVc4d3l48Gb6pbRypw==}

  micromark-extension-gfm-footnote@2.1.0:
    resolution: {integrity: sha512-/yPhxI1ntnDNsiHtzLKYnE3vf9JZ6cAisqVDauhp4CEHxlb4uoOTxOCJ+9s51bIB8U1N1FJ1RXOKTIlD5B/gqw==}

  micromark-extension-gfm-strikethrough@2.1.0:
    resolution: {integrity: sha512-ADVjpOOkjz1hhkZLlBiYA9cR2Anf8F4HqZUO6e5eDcPQd0Txw5fxLzzxnEkSkfnD0wziSGiv7sYhk/ktvbf1uw==}

  micromark-extension-gfm-table@2.1.1:
    resolution: {integrity: sha512-t2OU/dXXioARrC6yWfJ4hqB7rct14e8f7m0cbI5hUmDyyIlwv5vEtooptH8INkbLzOatzKuVbQmAYcbWoyz6Dg==}

  micromark-extension-gfm-tagfilter@2.0.0:
    resolution: {integrity: sha512-xHlTOmuCSotIA8TW1mDIM6X2O1SiX5P9IuDtqGonFhEK0qgRI4yeC6vMxEV2dgyr2TiD+2PQ10o+cOhdVAcwfg==}

  micromark-extension-gfm-task-list-item@2.1.0:
    resolution: {integrity: sha512-qIBZhqxqI6fjLDYFTBIa4eivDMnP+OZqsNwmQ3xNLE4Cxwc+zfQEfbs6tzAo2Hjq+bh6q5F+Z8/cksrLFYWQQw==}

  micromark-extension-gfm@3.0.0:
    resolution: {integrity: sha512-vsKArQsicm7t0z2GugkCKtZehqUm31oeGBV/KVSorWSy8ZlNAv7ytjFhvaryUiCUJYqs+NoE6AFhpQvBTM6Q4w==}

  micromark-extension-mdx-expression@3.0.1:
    resolution: {integrity: sha512-dD/ADLJ1AeMvSAKBwO22zG22N4ybhe7kFIZ3LsDI0GlsNr2A3KYxb0LdC1u5rj4Nw+CHKY0RVdnHX8vj8ejm4Q==}

  micromark-extension-mdx-jsx@3.0.2:
    resolution: {integrity: sha512-e5+q1DjMh62LZAJOnDraSSbDMvGJ8x3cbjygy2qFEi7HCeUT4BDKCvMozPozcD6WmOt6sVvYDNBKhFSz3kjOVQ==}

  micromark-extension-mdx-md@2.0.0:
    resolution: {integrity: sha512-EpAiszsB3blw4Rpba7xTOUptcFeBFi+6PY8VnJ2hhimH+vCQDirWgsMpz7w1XcZE7LVrSAUGb9VJpG9ghlYvYQ==}

  micromark-extension-mdxjs-esm@3.0.0:
    resolution: {integrity: sha512-DJFl4ZqkErRpq/dAPyeWp15tGrcrrJho1hKK5uBS70BCtfrIFg81sqcTVu3Ta+KD1Tk5vAtBNElWxtAa+m8K9A==}

  micromark-extension-mdxjs@3.0.0:
    resolution: {integrity: sha512-A873fJfhnJ2siZyUrJ31l34Uqwy4xIFmvPY1oj+Ean5PHcPBYzEsvqvWGaWcfEIr11O5Dlw3p2y0tZWpKHDejQ==}

  micromark-factory-destination@2.0.1:
    resolution: {integrity: sha512-Xe6rDdJlkmbFRExpTOmRj9N3MaWmbAgdpSrBQvCFqhezUn4AHqJHbaEnfbVYYiexVSs//tqOdY/DxhjdCiJnIA==}

  micromark-factory-label@2.0.1:
    resolution: {integrity: sha512-VFMekyQExqIW7xIChcXn4ok29YE3rnuyveW3wZQWWqF4Nv9Wk5rgJ99KzPvHjkmPXF93FXIbBp6YdW3t71/7Vg==}

  micromark-factory-mdx-expression@2.0.3:
    resolution: {integrity: sha512-kQnEtA3vzucU2BkrIa8/VaSAsP+EJ3CKOvhMuJgOEGg9KDC6OAY6nSnNDVRiVNRqj7Y4SlSzcStaH/5jge8JdQ==}

  micromark-factory-space@2.0.1:
    resolution: {integrity: sha512-zRkxjtBxxLd2Sc0d+fbnEunsTj46SWXgXciZmHq0kDYGnck/ZSGj9/wULTV95uoeYiK5hRXP2mJ98Uo4cq/LQg==}

  micromark-factory-title@2.0.1:
    resolution: {integrity: sha512-5bZ+3CjhAd9eChYTHsjy6TGxpOFSKgKKJPJxr293jTbfry2KDoWkhBb6TcPVB4NmzaPhMs1Frm9AZH7OD4Cjzw==}

  micromark-factory-whitespace@2.0.1:
    resolution: {integrity: sha512-Ob0nuZ3PKt/n0hORHyvoD9uZhr+Za8sFoP+OnMcnWK5lngSzALgQYKMr9RJVOWLqQYuyn6ulqGWSXdwf6F80lQ==}

  micromark-util-character@2.1.1:
    resolution: {integrity: sha512-wv8tdUTJ3thSFFFJKtpYKOYiGP2+v96Hvk4Tu8KpCAsTMs6yi+nVmGh1syvSCsaxz45J6Jbw+9DD6g97+NV67Q==}

  micromark-util-chunked@2.0.1:
    resolution: {integrity: sha512-QUNFEOPELfmvv+4xiNg2sRYeS/P84pTW0TCgP5zc9FpXetHY0ab7SxKyAQCNCc1eK0459uoLI1y5oO5Vc1dbhA==}

  micromark-util-classify-character@2.0.1:
    resolution: {integrity: sha512-K0kHzM6afW/MbeWYWLjoHQv1sgg2Q9EccHEDzSkxiP/EaagNzCm7T/WMKZ3rjMbvIpvBiZgwR3dKMygtA4mG1Q==}

  micromark-util-combine-extensions@2.0.1:
    resolution: {integrity: sha512-OnAnH8Ujmy59JcyZw8JSbK9cGpdVY44NKgSM7E9Eh7DiLS2E9RNQf0dONaGDzEG9yjEl5hcqeIsj4hfRkLH/Bg==}

  micromark-util-decode-numeric-character-reference@2.0.2:
    resolution: {integrity: sha512-ccUbYk6CwVdkmCQMyr64dXz42EfHGkPQlBj5p7YVGzq8I7CtjXZJrubAYezf7Rp+bjPseiROqe7G6foFd+lEuw==}

  micromark-util-decode-string@2.0.1:
    resolution: {integrity: sha512-nDV/77Fj6eH1ynwscYTOsbK7rR//Uj0bZXBwJZRfaLEJ1iGBR6kIfNmlNqaqJf649EP0F3NWNdeJi03elllNUQ==}

  micromark-util-encode@2.0.1:
    resolution: {integrity: sha512-c3cVx2y4KqUnwopcO9b/SCdo2O67LwJJ/UyqGfbigahfegL9myoEFoDYZgkT7f36T0bLrM9hZTAaAyH+PCAXjw==}

  micromark-util-events-to-acorn@2.0.3:
    resolution: {integrity: sha512-jmsiEIiZ1n7X1Rr5k8wVExBQCg5jy4UXVADItHmNk1zkwEVhBuIUKRu3fqv+hs4nxLISi2DQGlqIOGiFxgbfHg==}

  micromark-util-html-tag-name@2.0.1:
    resolution: {integrity: sha512-2cNEiYDhCWKI+Gs9T0Tiysk136SnR13hhO8yW6BGNyhOC4qYFnwF1nKfD3HFAIXA5c45RrIG1ub11GiXeYd1xA==}

  micromark-util-normalize-identifier@2.0.1:
    resolution: {integrity: sha512-sxPqmo70LyARJs0w2UclACPUUEqltCkJ6PhKdMIDuJ3gSf/Q+/GIe3WKl0Ijb/GyH9lOpUkRAO2wp0GVkLvS9Q==}

  micromark-util-resolve-all@2.0.1:
    resolution: {integrity: sha512-VdQyxFWFT2/FGJgwQnJYbe1jjQoNTS4RjglmSjTUlpUMa95Htx9NHeYW4rGDJzbjvCsl9eLjMQwGeElsqmzcHg==}

  micromark-util-sanitize-uri@2.0.1:
    resolution: {integrity: sha512-9N9IomZ/YuGGZZmQec1MbgxtlgougxTodVwDzzEouPKo3qFWvymFHWcnDi2vzV1ff6kas9ucW+o3yzJK9YB1AQ==}

  micromark-util-subtokenize@2.1.0:
    resolution: {integrity: sha512-XQLu552iSctvnEcgXw6+Sx75GflAPNED1qx7eBJ+wydBb2KCbRZe+NwvIEEMM83uml1+2WSXpBAcp9IUCgCYWA==}

  micromark-util-symbol@2.0.1:
    resolution: {integrity: sha512-vs5t8Apaud9N28kgCrRUdEed4UJ+wWNvicHLPxCa9ENlYuAY31M0ETy5y1vA33YoNPDFTghEbnh6efaE8h4x0Q==}

  micromark-util-types@2.0.2:
    resolution: {integrity: sha512-Yw0ECSpJoViF1qTU4DC6NwtC4aWGt1EkzaQB8KPPyCRR8z9TWeV0HbEFGTO+ZY1wB22zmxnJqhPyTpOVCpeHTA==}

  micromark@4.0.2:
    resolution: {integrity: sha512-zpe98Q6kvavpCr1NPVSCMebCKfD7CA2NqZ+rykeNhONIJBpc1tFKt9hucLGwha3jNTNI8lHpctWJWoimVF4PfA==}

  micromatch@4.0.8:
    resolution: {integrity: sha512-PXwfBhYu0hBCPw8Dn0E+WDYb7af3dSLVWKi3HGv84IdF4TyFoC0ysxFd0Goxw7nSv4T/PzEJQxsYsEiFCKo2BA==}
    engines: {node: '>=8.6'}

  mime-db@1.33.0:
    resolution: {integrity: sha512-BHJ/EKruNIqJf/QahvxwQZXKygOQ256myeN/Ew+THcAa5q+PjyTTMMeNQC4DZw5AwfvelsUrA6B67NKMqXDbzQ==}
    engines: {node: '>= 0.6'}

  mime-db@1.52.0:
    resolution: {integrity: sha512-sPU4uV7dYlvtWJxwwxHD0PuihVNiE7TyAbQ5SWxDCB9mUYvOgroQOwYQQOKPJ8CIbE+1ETVlOoK1UC2nU3gYvg==}
    engines: {node: '>= 0.6'}

  mime-db@1.54.0:
    resolution: {integrity: sha512-aU5EJuIN2WDemCcAp2vFBfp/m4EAhWJnUNSSw0ixs7/kXbd6Pg64EmwJkNdFhB8aWt1sH2CTXrLxo/iAGV3oPQ==}
    engines: {node: '>= 0.6'}

  mime-types@2.1.18:
    resolution: {integrity: sha512-lc/aahn+t4/SWV/qcmumYjymLsWfN3ELhpmVuUFjgsORruuZPVSwAQryq+HHGvO/SI2KVX26bx+En+zhM8g8hQ==}
    engines: {node: '>= 0.6'}

  mime-types@2.1.35:
    resolution: {integrity: sha512-ZDY+bPm5zTTF+YpCrAU9nK0UgICYPT0QtT1NZWFv4s++TNkcgVaT0g6+4R2uI4MjQjzysHB1zxuWL50hzaeXiw==}
    engines: {node: '>= 0.6'}

  mimic-fn@2.1.0:
    resolution: {integrity: sha512-OqbOk5oEQeAZ8WXWydlu9HJjz9WVdEIvamMCcXmuqUYjTknH/sqsWvhQ3vgwKFRR1HpjvNBKQ37nbJgYzGqGcg==}
    engines: {node: '>=6'}

  mimic-function@5.0.1:
    resolution: {integrity: sha512-VP79XUPxV2CigYP3jWwAUFSku2aKqBH7uTAapFWCBqutsbmDo96KY5o8uh6U+/YSIn5OxJnXp73beVkpqMIGhA==}
    engines: {node: '>=18'}

  min-document@2.19.0:
    resolution: {integrity: sha512-9Wy1B3m3f66bPPmU5hdA4DR4PB2OfDU/+GS3yAB7IQozE3tqXaVv2zOjgla7MEGSRv95+ILmOuvhLkOK6wJtCQ==}

  minimatch@10.0.3:
    resolution: {integrity: sha512-IPZ167aShDZZUMdRk66cyQAW3qr0WzbHkPdMYa8bzZhlHhO3jALbKdxcaak7W9FfT2rZNpQuUu4Od7ILEpXSaw==}
    engines: {node: 20 || >=22}

  minimatch@3.1.2:
    resolution: {integrity: sha512-J7p63hRiAjw1NDEww1W7i37+ByIrOWO5XQQAzZ3VOcL0PNybwpfmV/N05zFAzwQ9USyEcX6t3UO+K5aqBQOIHw==}

  minimist@1.2.8:
    resolution: {integrity: sha512-2yyAR8qBkN3YuheJanUpWC5U3bb5osDywNB8RzDVlDwDHbocAJveqqj1u8+SVD7jkWT4yvsHCpWqqWqAxb0zCA==}

  minipass@7.1.2:
    resolution: {integrity: sha512-qOOzS1cBTWYF4BH8fVePDBOO9iptMnGUEZwNc/cMWnTV2nVLZ7VoNWEPHkYczZA0pdoA7dl6e7FL659nX9S2aw==}
    engines: {node: '>=16 || 14 >=14.17'}

  minizlib@3.0.2:
    resolution: {integrity: sha512-oG62iEk+CYt5Xj2YqI5Xi9xWUeZhDI8jjQmC5oThVH5JGCTgIjr7ciJDzC7MBzYd//WvR1OTmP5Q38Q8ShQtVA==}
    engines: {node: '>= 18'}

  mkdirp@3.0.1:
    resolution: {integrity: sha512-+NsyUUAZDmo6YVHzL/stxSu3t9YS1iljliy3BSDrXJ/dkn1KYdmtZODGGjLcc9XLgVVpH4KshHB8XmZgMhaBXg==}
    engines: {node: '>=10'}
    hasBin: true

  mri@1.2.0:
    resolution: {integrity: sha512-tzzskb3bG8LvYGFF/mDTpq3jpI6Q9wc3LEmBaghu+DdCssd1FakN7Bc0hVNmEyGq1bq3RgfkCb3cmQLpNPOroA==}
    engines: {node: '>=4'}

  ms@2.0.0:
    resolution: {integrity: sha512-Tpp60P6IUJDTuOq/5Z8cdskzJujfwqfOTkrwIwj7IRISpnkJnT6SyJ4PCPnGMoFjC9ddhal5KVIYtAt97ix05A==}

  ms@2.1.3:
    resolution: {integrity: sha512-6FlzubTLZG3J2a/NVCAleEhjzq5oxgHyaCU9yYXvcLsvoVaHJq/s5xXI6/XXP6tz7R9xAOtHnSO/tXtF3WRTlA==}

  nanoid@3.3.11:
    resolution: {integrity: sha512-N8SpfPUnUp1bK+PMYW8qSWdl9U+wwNWI4QKxOYDy9JAro3WMX7p2OeVRF9v+347pnakNevPmiHhNmZ2HbFA76w==}
    engines: {node: ^10 || ^12 || ^13.7 || ^14 || >=15.0.1}
    hasBin: true

  negotiator@0.6.3:
    resolution: {integrity: sha512-+EUsqGPLsM+j/zdChZjsnX51g4XrHFOIXwfnCVPGlQk/k5giakcKsuxCObBRu6DSm9opw/O6slWbJdghQM4bBg==}
    engines: {node: '>= 0.6'}

  neo-async@2.6.2:
    resolution: {integrity: sha512-Yd3UES5mWCSqR+qNT93S3UoYUkqAZ9lLg8a7g9rimsWmYGK8cVToA4/sF3RrshdyV3sAGMXVUmpMYOw+dLpOuw==}

  next@15.3.3:
    resolution: {integrity: sha512-JqNj29hHNmCLtNvd090SyRbXJiivQ+58XjCcrC50Crb5g5u2zi7Y2YivbsEfzk6AtVI80akdOQbaMZwWB1Hthw==}
    engines: {node: ^18.18.0 || ^19.8.0 || >= 20.0.0}
    hasBin: true
    peerDependencies:
      '@opentelemetry/api': ^1.1.0
      '@playwright/test': ^1.41.2
      babel-plugin-react-compiler: '*'
      react: ^18.2.0 || 19.0.0-rc-de68d2f4-20241204 || ^19.0.0
      react-dom: ^18.2.0 || 19.0.0-rc-de68d2f4-20241204 || ^19.0.0
      sass: ^1.3.0
    peerDependenciesMeta:
      '@opentelemetry/api':
        optional: true
      '@playwright/test':
        optional: true
      babel-plugin-react-compiler:
        optional: true
      sass:
        optional: true

  nlcst-normalize@2.1.5:
    resolution: {integrity: sha512-xSqTKv8IHIy3n/orD7wj81BZljLfbrTot0Pv64MYUnQUXfDbi1xDSpJR4qEmbFWyFoHsmivcOdgrK+o7ky3mcw==}

  nlcst-to-string@2.0.4:
    resolution: {integrity: sha512-3x3jwTd6UPG7vi5k4GEzvxJ5rDA7hVUIRNHPblKuMVP9Z3xmlsd9cgLcpAMkc5uPOBna82EeshROFhsPkbnTZg==}

  nlcst-to-string@4.0.0:
    resolution: {integrity: sha512-YKLBCcUYKAg0FNlOBT6aI91qFmSiFKiluk655WzPF+DDMA02qIyy8uiRqI8QXtcFpEvll12LpL5MXqEmAZ+dcA==}

  node-releases@2.0.19:
    resolution: {integrity: sha512-xxOWJsBKtzAq7DY0J+DTzuz58K8e7sJbdgwkbMWQe8UYB6ekmsQ45q0M/tJDsGaZmbC+l7n57UV8Hl5tHxO9uw==}

  normalize-strings@1.1.1:
    resolution: {integrity: sha512-fARPRdTwmrQDLYhmeh7j/eZwrCP6WzxD6uKOdK/hT/uKACAE9AG2Bc2dgqOZLkfmmctHpfcJ9w3AQnfLgg3GYg==}

  npm-run-path@4.0.1:
    resolution: {integrity: sha512-S48WzZW777zhNIrn7gxOlISNAqi9ZC/uQFnRdbeIHhZhCA6UqpkOT8T1G7BvfdgP4Er8gF4sUbaS0i7QvIfCWw==}
    engines: {node: '>=8'}

  nth-check@2.1.1:
    resolution: {integrity: sha512-lqjrjmaOoAnWfMmBPL+XNnynZh2+swxiX3WUE0s4yEHI6m+AwrK2UZOimIRl3X/4QctVqS8AiZjFqyOGrMXb/w==}

  on-headers@1.0.2:
    resolution: {integrity: sha512-pZAE+FJLoyITytdqK0U5s+FIpjN0JP3OzFi/u8Rx+EV5/W+JTWGXG8xFzevE7AjBfDqHv/8vL8qQsIhHnqRkrA==}
    engines: {node: '>= 0.8'}

  onetime@5.1.2:
    resolution: {integrity: sha512-kbpaSSGJTWdAY5KPVeMOKXSrPtr8C8C7wodJbcsd51jRnmD+GZu8Y0VoU6Dm5Z4vWr0Ig/1NKuWRKf7j5aaYSg==}
    engines: {node: '>=6'}

  onetime@7.0.0:
    resolution: {integrity: sha512-VXJjc87FScF88uafS3JllDgvAm+c/Slfz06lorj2uAY34rlUu0Nt+v8wreiImcrgAjjIHp1rXpTDlLOGw29WwQ==}
    engines: {node: '>=18'}

  oniguruma-parser@0.12.1:
    resolution: {integrity: sha512-8Unqkvk1RYc6yq2WBYRj4hdnsAxVze8i7iPfQr8e4uSP3tRv0rpZcbGUDvxfQQcdwHt/e9PrMvGCsa8OqG9X3w==}

  oniguruma-to-es@4.3.3:
    resolution: {integrity: sha512-rPiZhzC3wXwE59YQMRDodUwwT9FZ9nNBwQQfsd1wfdtlKEyCdRV0avrTcSZ5xlIvGRVPd/cx6ZN45ECmS39xvg==}

  ora@8.2.0:
    resolution: {integrity: sha512-weP+BZ8MVNnlCm8c0Qdc1WSWq4Qn7I+9CJGm7Qali6g44e/PUzbjNqJX5NJ9ljlNMosfJvg1fKEGILklK9cwnw==}
    engines: {node: '>=18'}

  os-tmpdir@1.0.2:
    resolution: {integrity: sha512-D2FR03Vir7FIu45XBY20mTb+/ZSWB00sjU9jdQXt83gDrI4Ztz5Fs7/yy74g2N5SVQY4xY1qDr4rNddwYRVX0g==}
    engines: {node: '>=0.10.0'}

  outdent@0.5.0:
    resolution: {integrity: sha512-/jHxFIzoMXdqPzTaCpFzAAWhpkSjZPF4Vsn6jAfNpmbH/ymsmd7Qc6VE9BGn0L6YMj6uwpQLxCECpus4ukKS9Q==}

  p-filter@2.1.0:
    resolution: {integrity: sha512-ZBxxZ5sL2HghephhpGAQdoskxplTwr7ICaehZwLIlfL6acuVgZPm8yBNuRAFBGEqtD/hmUeq9eqLg2ys9Xr/yw==}
    engines: {node: '>=8'}

  p-limit@2.3.0:
    resolution: {integrity: sha512-//88mFWSJx8lxCzwdAABTJL2MyWB12+eIY7MDL2SqLmAkeKU9qxRvWuSyTjm3FUmpBEMuFfckAIqEaVGUDxb6w==}
    engines: {node: '>=6'}

  p-locate@4.1.0:
    resolution: {integrity: sha512-R79ZZ/0wAxKGu3oYMlz8jy/kbhsNrS7SKZ7PxEHBgJ5+F2mtFW2fK2cOtBh1cHYkQsbzFV7I+EoRKe6Yt0oK7A==}
    engines: {node: '>=8'}

  p-map@2.1.0:
    resolution: {integrity: sha512-y3b8Kpd8OAN444hxfBbFfj1FY/RjtTd8tzYwhUqNYXx0fXx2iX4maP4Qr6qhIKbQXI02wTLAda4fYUbDagTUFw==}
    engines: {node: '>=6'}

  p-try@2.2.0:
    resolution: {integrity: sha512-R4nPAVTAU0B9D35/Gk3uJf/7XYbQcyohSKdvAxIRSNghFl4e71hVoGnBNQz9cWaXxO2I10KTC+3jMdvvoKw6dQ==}
    engines: {node: '>=6'}

  package-manager-detector@0.2.11:
    resolution: {integrity: sha512-BEnLolu+yuz22S56CU1SUKq3XC3PkwD5wv4ikR4MfGvnRVcmzXR9DwSlW2fEamyTPyXHomBJRzgapeuBvRNzJQ==}

  package-manager-detector@1.3.0:
    resolution: {integrity: sha512-ZsEbbZORsyHuO00lY1kV3/t72yp6Ysay6Pd17ZAlNGuGwmWDLCJxFpRs0IzfXfj1o4icJOkUEioexFHzyPurSQ==}

  parse-english@4.2.0:
    resolution: {integrity: sha512-jw5N6wZUZViIw3VLG/FUSeL3vDhfw5Q2g4E3nYC69Mm5ANbh9ZWd+eligQbeUoyObZM8neynTn3l14e09pjEWg==}

  parse-entities@4.0.2:
    resolution: {integrity: sha512-GG2AQYWoLgL877gQIKeRPGO1xF9+eG1ujIb5soS5gPvLQ1y2o8FL90w2QWNdf9I361Mpp7726c+lj3U0qK1uGw==}

  parse-latin@4.3.0:
    resolution: {integrity: sha512-TYKL+K98dcAWoCw/Ac1yrPviU8Trk+/gmjQVaoWEFDZmVD4KRg6c/80xKqNNFQObo2mTONgF8trzAf2UTwKafw==}

  parse-latin@7.0.0:
    resolution: {integrity: sha512-mhHgobPPua5kZ98EF4HWiH167JWBfl4pvAIXXdbaVohtK7a6YBOy56kvhCqduqyo/f3yrHFWmqmiMg/BkBkYYQ==}

  path-browserify@1.0.1:
    resolution: {integrity: sha512-b7uo2UCUOYZcnF/3ID0lulOJi/bafxa1xPe7ZPsammBSpjSWQkjNxlt635YGS2MiR9GjvuXCtz2emr3jbsz98g==}

  path-exists@4.0.0:
    resolution: {integrity: sha512-ak9Qy5Q7jYb2Wwcey5Fpvg2KoAc/ZIhLSLOSBmRmygPsGwkVVt0fZa0qrtMz+m6tJTAHfZQ8FnmB4MG4LWy7/w==}
    engines: {node: '>=8'}

  path-is-inside@1.0.2:
    resolution: {integrity: sha512-DUWJr3+ULp4zXmol/SZkFf3JGsS9/SIv+Y3Rt93/UjPpDpklB5f1er4O3POIbUuUJ3FXgqte2Q7SrU6zAqwk8w==}

  path-key@3.1.1:
    resolution: {integrity: sha512-ojmeN0qd+y0jszEtoY48r0Peq5dwMEkIlCOu6Q5f41lfkswXuKtYrhgoTpLnyIcHm24Uhqx+5Tqm2InSwLhE6Q==}
    engines: {node: '>=8'}

  path-parse@1.0.7:
    resolution: {integrity: sha512-LDJzPVEEEPR+y48z93A0Ed0yXb8pAByGWo/k5YYdYgpY2/2EsOsksJrq7lOHxryrVOn1ejG6oAp8ahvOIQD8sw==}

  path-to-regexp@3.3.0:
    resolution: {integrity: sha512-qyCH421YQPS2WFDxDjftfc1ZR5WKQzVzqsp4n9M2kQhVOo/ByahFoUNJfl58kOcEGfQ//7weFTDhm+ss8Ecxgw==}

  path-type@4.0.0:
    resolution: {integrity: sha512-gDKb8aZMDeD/tZWs9P6+q0J9Mwkdl6xMV8TjnGP3qJVJ06bdMgkbBlLU8IdfOsIsFz2BW1rNVT3XuNEl8zPAvw==}
    engines: {node: '>=8'}

  pathe@2.0.3:
    resolution: {integrity: sha512-WUjGcAqP1gQacoQe+OBJsFA7Ld4DyXuUIjZ5cc75cLHvJ7dtNsTugphxIADwspS+AraAUePCKrSVtPLFj/F88w==}

  pathval@2.0.0:
    resolution: {integrity: sha512-vE7JKRyES09KiunauX7nd2Q9/L7lhok4smP9RZTDeD4MVs72Dp2qNFVz39Nz5a0FVEW0BJR6C0DYrq6unoziZA==}
    engines: {node: '>= 14.16'}

  picocolors@1.1.1:
    resolution: {integrity: sha512-xceH2snhtb5M9liqDsmEw56le376mTZkEX/jEb/RxNFyegNul7eNslCXP9FDj/Lcu0X8KEyMceP2ntpaHrDEVA==}

  picomatch@2.3.1:
    resolution: {integrity: sha512-JU3teHTNjmE2VCGFzuY8EXzCDVwEqB2a8fsIvwaStHhAWJEeVd1o1QD80CU6+ZdEXXSLbSsuLwJjkCBWqRQUVA==}
    engines: {node: '>=8.6'}

  picomatch@4.0.2:
    resolution: {integrity: sha512-M7BAV6Rlcy5u+m6oPhAPFgJTzAioX/6B0DxyvDlo9l8+T3nLKbrczg2WLUyzd45L8RqfUMyGPzekbMvX2Ldkwg==}
    engines: {node: '>=12'}

  pify@4.0.1:
    resolution: {integrity: sha512-uB80kBFb/tfd68bVleG9T5GGsGPjJrLAUpR5PZIrhBnIaRTQRjqdJSsIKkOP6OAIFbj7GOrcudc5pNjZ+geV2g==}
    engines: {node: '>=6'}

  pluralize@8.0.0:
    resolution: {integrity: sha512-Nc3IT5yHzflTfbjgqWcCPpo7DaKy4FnpB0l/zCAW0Tc7jxAiuqSxHasntB3D7887LSrA93kDJ9IXovxJYxyLCA==}
    engines: {node: '>=4'}

  postcss-selector-parser@6.0.10:
    resolution: {integrity: sha512-IQ7TZdoaqbT+LCpShg46jnZVlhWD2w6iQYAcYXfHARZ7X1t/UGhhceQDs5X0cGqKvYlHNOuv7Oa1xmb0oQuA3w==}
    engines: {node: '>=4'}

  postcss@8.4.31:
    resolution: {integrity: sha512-PS08Iboia9mts/2ygV3eLpY5ghnUcfLV/EXTOW1E2qYxJKGGBUtNjN76FYHnMs36RmARn41bC0AZmn+rR0OVpQ==}
    engines: {node: ^10 || ^12 || >=14}

  postcss@8.5.5:
    resolution: {integrity: sha512-d/jtm+rdNT8tpXuHY5MMtcbJFBkhXE6593XVR9UoGCH8jSFGci7jGvMGH5RYd5PBJW+00NZQt6gf7CbagJCrhg==}
    engines: {node: ^10 || ^12 || >=14}

  prettier@2.8.8:
    resolution: {integrity: sha512-tdN8qQGvNjw4CHbY+XXk0JgCXn9QiF21a55rBe5LJAU+kDyC4WQn4+awm2Xfk2lQMk5fKup9XgzTZtGkjBdP9Q==}
    engines: {node: '>=10.13.0'}
    hasBin: true

  prettier@3.5.3:
    resolution: {integrity: sha512-QQtaxnoDJeAkDvDKWCLiwIXkTgRhwYDEQCghU9Z6q03iyek/rxRh/2lC3HB7P8sWT2xC/y5JDctPLBIGzHKbhw==}
    engines: {node: '>=14'}
    hasBin: true

  pretty-bytes@5.6.0:
    resolution: {integrity: sha512-FFw039TmrBqFK8ma/7OL3sDz/VytdtJr044/QUJtH0wK9lb9jLq9tJyIxUwtQJHwar2BqtiA4iCWSwo9JLkzFg==}
    engines: {node: '>=6'}

  process@0.11.10:
    resolution: {integrity: sha512-cdGef/drWFoydD1JsMzuFf8100nZl+GT+yacc2bEced5f9Rjk4z+WtFUTBu9PhOi9j/jfmBPu0mMEY4wIdAF8A==}
    engines: {node: '>= 0.6.0'}

  property-information@7.1.0:
    resolution: {integrity: sha512-TwEZ+X+yCJmYfL7TPUOcvBZ4QfoT5YenQiJuX//0th53DE6w0xxLEtfK3iyryQFddXuvkIk51EEgrJQ0WJkOmQ==}

  punycode@2.3.1:
    resolution: {integrity: sha512-vYt7UD1U9Wg6138shLtLOvdAu+8DsC/ilFtEVHcH+wydcSpNE20AfSOduf6MkRFahL5FY7X1oU7nKVZFtfq8Fg==}
    engines: {node: '>=6'}

  quansync@0.2.10:
    resolution: {integrity: sha512-t41VRkMYbkHyCYmOvx/6URnN80H7k4X0lLdBMGsz+maAwrJQYB1djpV6vHrQIBE0WBSGqhtEHrK9U3DWWH8v7A==}

  queue-microtask@1.2.3:
    resolution: {integrity: sha512-NuaNSa6flKT5JaSYQzJok04JzTL1CA6aGhv5rfLW3PgqA+M2ChpZQnAC8h8i4ZFkBS8X5RqkDBHA7r4hej3K9A==}

  randombytes@2.1.0:
    resolution: {integrity: sha512-vYl3iOX+4CKUWuxGi9Ukhie6fsqXqS9FE2Zaic4tNFD2N2QQaXOMFbuKK4QmDHC0JO6B1Zp41J0LpT0oR68amQ==}

  range-parser@1.2.0:
    resolution: {integrity: sha512-kA5WQoNVo4t9lNx2kQNFCxKeBl5IbbSNBl1M/tLkw9WCn+hxNBAW5Qh8gdhs63CJnhjJ2zQWFoqPJP2sK1AV5A==}
    engines: {node: '>= 0.6'}

  rc@1.2.8:
    resolution: {integrity: sha512-y3bGgqKj3QBdxLbLkomlohkvsA8gdAiUQlSBJnBhfn+BPxg4bc62d8TcBW15wavDfgexCgccckhcZvywyQYPOw==}
    hasBin: true

  react-aria-components@1.10.1:
    resolution: {integrity: sha512-Mllbk2pQax2EwlOJsXG4oTp6P7P33m82/47M9Os+zaGhSCqo2EilFvThxCFxhLa7ncjLV0ka6wFIYLmZiOcWxw==}
    peerDependencies:
      react: ^16.8.0 || ^17.0.0-rc.1 || ^18.0.0 || ^19.0.0-rc.1
      react-dom: ^16.8.0 || ^17.0.0-rc.1 || ^18.0.0 || ^19.0.0-rc.1

  react-aria@3.41.1:
    resolution: {integrity: sha512-5mujwnW6/NHvONDecb7DiWkzI27dzBO1auKt4KkgNuW+Awud1LCaK/NOlHp4xZl3fSfh1ROpdAKERHCh7nvAAQ==}
    peerDependencies:
      react: ^16.8.0 || ^17.0.0-rc.1 || ^18.0.0 || ^19.0.0-rc.1
      react-dom: ^16.8.0 || ^17.0.0-rc.1 || ^18.0.0 || ^19.0.0-rc.1

  react-dom@19.1.0:
    resolution: {integrity: sha512-Xs1hdnE+DyKgeHJeJznQmYMIBG3TKIHJJT95Q58nHLSrElKlGQqDTR2HQ9fx5CN/Gk6Vh/kupBTDLU11/nDk/g==}
    peerDependencies:
      react: ^19.1.0

  react-stately@3.39.0:
    resolution: {integrity: sha512-/8JC3Tmj7G8fHn47F88c6t5kFNhQAufwqjEKxYeNi7TPz9UL+35BeoH1poMmDHJsPz8qM/z4sWMzaW5AwYK8lQ==}
    peerDependencies:
      react: ^16.8.0 || ^17.0.0-rc.1 || ^18.0.0 || ^19.0.0-rc.1

  react@19.1.0:
    resolution: {integrity: sha512-FS+XFBNvn3GTAWq26joslQgWNoFu08F4kl0J4CgdNKADkdSGXQyTCnKteIAJy96Br6YbpEU1LSzV5dYtjMkMDg==}
    engines: {node: '>=0.10.0'}

  read-yaml-file@1.1.0:
    resolution: {integrity: sha512-VIMnQi/Z4HT2Fxuwg5KrY174U1VdUIASQVWXXyqtNRtxSr9IYkn1rsI6Tb6HsrHCmB7gVpNwX6JxPTHcH6IoTA==}
    engines: {node: '>=6'}

  readability-scores@1.0.8:
    resolution: {integrity: sha512-q1off3rS3Ho4veJhybRgUC4cDYseJqkXbaSz02e7HSMqirBoMB6KS82PVnbyfWLsgTOJVJMOgW+sjJADBOk+1A==}

  recma-build-jsx@1.0.0:
    resolution: {integrity: sha512-8GtdyqaBcDfva+GUKDr3nev3VpKAhup1+RvkMvUxURHpW7QyIvk9F5wz7Vzo06CEMSilw6uArgRqhpiUcWp8ew==}

  recma-jsx@1.0.0:
    resolution: {integrity: sha512-5vwkv65qWwYxg+Atz95acp8DMu1JDSqdGkA2Of1j6rCreyFUE/gp15fC8MnGEuG1W68UKjM6x6+YTWIh7hZM/Q==}

  recma-parse@1.0.0:
    resolution: {integrity: sha512-OYLsIGBB5Y5wjnSnQW6t3Xg7q3fQ7FWbw/vcXtORTnyaSFscOtABg+7Pnz6YZ6c27fG1/aN8CjfwoUEUIdwqWQ==}

  recma-stringify@1.0.0:
    resolution: {integrity: sha512-cjwII1MdIIVloKvC9ErQ+OgAtwHBmcZ0Bg4ciz78FtbT8In39aAYbaA7zvxQ61xVMSPE8WxhLwLbhif4Js2C+g==}

  regex-recursion@6.0.2:
    resolution: {integrity: sha512-0YCaSCq2VRIebiaUviZNs0cBz1kg5kVS2UKUfNIx8YVs1cN3AV7NTctO5FOKBA+UT2BPJIWZauYHPqJODG50cg==}

  regex-utilities@2.3.0:
    resolution: {integrity: sha512-8VhliFJAWRaUiVvREIiW2NXXTmHs4vMNnSzuJVhscgmGav3g9VDxLrQndI3dZZVVdp0ZO/5v0xmX516/7M9cng==}

  regex@6.0.1:
    resolution: {integrity: sha512-uorlqlzAKjKQZ5P+kTJr3eeJGSVroLKoHmquUj4zHWuR+hEyNqlXsSKlYYF5F4NI6nl7tWCs0apKJ0lmfsXAPA==}

  registry-auth-token@3.3.2:
    resolution: {integrity: sha512-JL39c60XlzCVgNrO+qq68FoNb56w/m7JYvGR2jT5iR1xBrUA3Mfx5Twk5rqTThPmQKMWydGmq8oFtDlxfrmxnQ==}

  registry-url@3.1.0:
    resolution: {integrity: sha512-ZbgR5aZEdf4UKZVBPYIgaglBmSF2Hi94s2PcIHhRGFjKYu+chjJdYfHn4rt3hB6eCKLJ8giVIIfgMa1ehDfZKA==}
    engines: {node: '>=0.10.0'}

  rehype-infer-reading-time-meta@2.0.0:
    resolution: {integrity: sha512-IEkK+g2HTHx42bfQiU1wZECxeYjkKTJTUonBcxG5qOJST6bTgMqtv9Cf1V2/WhEN4vBTlWTGaG/QQ2LygiG6rQ==}

  rehype-recma@1.0.0:
    resolution: {integrity: sha512-lqA4rGUf1JmacCNWWZx0Wv1dHqMwxzsDWYMTowuplHF3xH0N/MmrZ/G3BDZnzAkRmxDadujCjaKM2hqYdCBOGw==}

  rehype-unwrap-images@1.0.0:
    resolution: {integrity: sha512-wzW5Mk9IlVF2UwXC5NtIZsx1aHYbV8+bLWjJnlZaaamz5QU52RppWtq1uEZJqGo8d9Y4RuDqidB6r9RFpKugIg==}

  remark-frontmatter@5.0.0:
    resolution: {integrity: sha512-XTFYvNASMe5iPN0719nPrdItC9aU0ssC4v14mH1BCi1u0n1gAocqcujWUrByftZTbLhRtiKRyjYTSIOcr69UVQ==}

  remark-gfm@4.0.1:
    resolution: {integrity: sha512-1quofZ2RQ9EWdeN34S79+KExV1764+wCUGop5CPL1WGdD0ocPpu91lzPGbwWMECpEpd42kJGQwzRfyov9j4yNg==}

  remark-github@12.0.0:
    resolution: {integrity: sha512-ByefQKFN184LeiGRCabfl7zUJsdlMYWEhiLX1gpmQ11yFg6xSuOTW7LVCv0oc1x+YvUMJW23NU36sJX2RWGgvg==}

  remark-mdx-frontmatter@5.2.0:
    resolution: {integrity: sha512-U/hjUYTkQqNjjMRYyilJgLXSPF65qbLPdoESOkXyrwz2tVyhAnm4GUKhfXqOOS9W34M3545xEMq+aMpHgVjEeQ==}

  remark-mdx@3.1.0:
    resolution: {integrity: sha512-Ngl/H3YXyBV9RcRNdlYsZujAmhsxwzxpDzpDEhFBVAGthS4GDgnctpDjgFl/ULx5UEDzqtW1cyBSNKqYYrqLBA==}

  remark-parse@11.0.0:
    resolution: {integrity: sha512-FCxlKLNGknS5ba/1lmpYijMUzX2esxW5xQqjWxw2eHFfS2MSdaHVINFmhjo+qN1WhZhNimq0dZATN9pH0IDrpA==}

  remark-rehype@11.1.2:
    resolution: {integrity: sha512-Dh7l57ianaEoIpzbp0PC9UKAdCSVklD8E5Rpw7ETfbTl3FqcOOgq5q2LVDhgGCkaBv7p24JXikPdvhhmHvKMsw==}

  remark-smartypants@3.0.2:
    resolution: {integrity: sha512-ILTWeOriIluwEvPjv67v7Blgrcx+LZOkAUVtKI3putuhlZm84FnqDORNXPPm+HY3NdZOMhyDwZ1E+eZB/Df5dA==}
    engines: {node: '>=16.0.0'}

  remark-stringify@11.0.0:
    resolution: {integrity: sha512-1OSmLd3awB/t8qdoEOMazZkNsfVTeY4fTsgzcQFdXNq8ToTN4ZGwrMnlda4K6smTFKD+GRV6O48i6Z4iKgPPpw==}

  require-directory@2.1.1:
    resolution: {integrity: sha512-fGxEI7+wsG9xrvdjsrlmL22OMTTiHRwAMroiEeMgq8gzoLC/PQr7RsRDSTLUg/bZAZtF+TVIkHc6/4RIKrui+Q==}
    engines: {node: '>=0.10.0'}

  require-from-string@2.0.2:
    resolution: {integrity: sha512-Xf0nWe6RseziFMu+Ap9biiUbmplq6S9/p+7w7YXP/JBHhrUDDUhwa+vANyubuqfZWTveU//DYVGsDG7RKL/vEw==}
    engines: {node: '>=0.10.0'}

  resolve-from@5.0.0:
    resolution: {integrity: sha512-qYg9KP24dD5qka9J47d0aVky0N+b4fTU89LN9iDnjB5waksiC49rvMB0PrUJQGoTmH50XPiqOvAjDfaijGxYZw==}
    engines: {node: '>=8'}

  resolve-pkg-maps@1.0.0:
    resolution: {integrity: sha512-seS2Tj26TBVOC2NIc2rOe2y2ZO7efxITtLZcGSOnHHNOQ7CkiUBfw0Iw2ck6xkIhPwLhKNLS8BO+hEpngQlqzw==}

  resolve@1.22.10:
    resolution: {integrity: sha512-NPRy+/ncIMeDlTAsuqwKIiferiawhefFJtkNSW0qZJEqMEb+qBt/77B/jGeeek+F0uOeN05CDa6HXbbIgtVX4w==}
    engines: {node: '>= 0.4'}
    hasBin: true

  restore-cursor@5.1.0:
    resolution: {integrity: sha512-oMA2dcrw6u0YfxJQXm342bFKX/E4sG9rbTzO9ptUcR/e8A33cHuvStiYOwH7fszkZlZ1z/ta9AAoPk2F4qIOHA==}
    engines: {node: '>=18'}

  restyle@3.4.2:
    resolution: {integrity: sha512-JdpIaPav0aJC/Q+aEc1jyEx0yQGjZHDRC/YUjjqZT01tfr8ymLepvgvcP2qnxVRGW1PDalKbNFgURPB3nXo/tg==}
    engines: {node: '>=20.0.0'}
    peerDependencies:
      react: '>=19.0.0'

  retext-english@3.0.4:
    resolution: {integrity: sha512-yr1PgaBDde+25aJXrnt3p1jvT8FVLVat2Bx8XeAWX13KXo8OT+3nWGU3HWxM4YFJvmfqvJYJZG2d7xxaO774gw==}

  retext-latin@4.0.0:
    resolution: {integrity: sha512-hv9woG7Fy0M9IlRQloq/N6atV82NxLGveq+3H2WOi79dtIYWN8OaxogDm77f8YnVXJL2VD3bbqowu5E3EMhBYA==}

  retext-smartypants@6.2.0:
    resolution: {integrity: sha512-kk0jOU7+zGv//kfjXEBjdIryL1Acl4i9XNkHxtM7Tm5lFiCog576fjNC9hjoR7LTKQ0DsPWy09JummSsH1uqfQ==}

  retext-stringify@4.0.0:
    resolution: {integrity: sha512-rtfN/0o8kL1e+78+uxPTqu1Klt0yPzKuQ2BfWwwfgIUSayyzxpM1PJzkKt4V8803uB9qSy32MvI7Xep9khTpiA==}

  retext@9.0.0:
    resolution: {integrity: sha512-sbMDcpHCNjvlheSgMfEcVrZko3cDzdbe1x/e7G66dFp0Ff7Mldvi2uv6JkJQzdRcvLYE8CA8Oe8siQx8ZOgTcA==}

  reusify@1.1.0:
    resolution: {integrity: sha512-g6QUff04oZpHs0eG5p83rFLhHeV00ug/Yf9nZM6fLeUrPguBTkTQOdpAWWspMh55TZfVQDPaN3NQJfbVRAxdIw==}
    engines: {iojs: '>=1.0.0', node: '>=0.10.0'}

  rollup-plugin-dts@6.2.1:
    resolution: {integrity: sha512-sR3CxYUl7i2CHa0O7bA45mCrgADyAQ0tVtGSqi3yvH28M+eg1+g5d7kQ9hLvEz5dorK3XVsH5L2jwHLQf72DzA==}
    engines: {node: '>=16'}
    peerDependencies:
      rollup: ^3.29.4 || ^4
      typescript: ^4.5 || ^5.0

  rollup-plugin-swc3@0.11.2:
    resolution: {integrity: sha512-o1ih9B806fV2wBSNk46T0cYfTF2eiiKmYXRpWw3K4j/Cp3tCAt10UCVsTqvUhGP58pcB3/GZcAVl5e7TCSKN6Q==}
    engines: {node: '>=12'}
    peerDependencies:
      '@swc/core': '>=1.2.165'
      rollup: ^2.0.0 || ^3.0.0 || ^4.0.0

  rollup-preserve-directives@1.1.3:
    resolution: {integrity: sha512-oXqxd6ZzkoQej8Qt0k+S/yvO2+S4CEVEVv2g85oL15o0cjAKTKEuo2MzyA8FcsBBXbtytBzBMFAbhvQg4YyPUQ==}
    peerDependencies:
      rollup: ^2.0.0 || ^3.0.0 || ^4.0.0

  rollup@4.43.0:
    resolution: {integrity: sha512-wdN2Kd3Twh8MAEOEJZsuxuLKCsBEo4PVNLK6tQWAn10VhsVewQLzcucMgLolRlhFybGxfclbPeEYBaP6RvUFGg==}
    engines: {node: '>=18.0.0', npm: '>=8.0.0'}
    hasBin: true

  run-parallel@1.2.0:
    resolution: {integrity: sha512-5l4VyZR86LZ/lDxZTR6jqL8AFE2S0IFLMP26AbjsLVADxHdhB/c0GUsH+y39UfCi3dzz8OlQuPmnaJOMoDHQBA==}

  safe-buffer@5.1.2:
    resolution: {integrity: sha512-Gd2UZBJDkXlY7GbJxfsE8/nvKkUEU1G38c1siN6QP6a9PT9MmHB8GnpscSmMJSoF8LOIrt8ud/wPtojys4G6+g==}

  safe-buffer@5.2.1:
    resolution: {integrity: sha512-rp3So07KcdmmKbGvgaNxQSJr7bGVSVk5S9Eq1F+ppbRo70+YeaDxkw5Dd8NPN+GD6bjnYm2VuPuCXmpuYvmCXQ==}

  safer-buffer@2.1.2:
    resolution: {integrity: sha512-YZo3K82SD7Riyi0E1EQPojLz7kpepnSQI9IyPbHHg1XXXevb5dJI7tpyN2ADxGcQbHG7vcyRHk0cbwqcQriUtg==}

  scheduler@0.26.0:
    resolution: {integrity: sha512-NlHwttCI/l5gCPR3D1nNXtWABUmBwvZpEQiD4IXSbIDq8BzLIK/7Ir5gTFSGZDUu37K5cMNp0hFtzO38sC7gWA==}

  schema-utils@3.3.0:
    resolution: {integrity: sha512-pN/yOAvcC+5rQ5nERGuwrjLlYvLTbCibnZ1I7B1LaiAz9BRBlE9GMgE/eqV30P7aJQUf7Ddimy/RsbYO/GrVGg==}
    engines: {node: '>= 10.13.0'}

  schema-utils@4.3.2:
    resolution: {integrity: sha512-Gn/JaSk/Mt9gYubxTtSn/QCV4em9mpAPiR1rqy/Ocu19u/G9J5WWdNoUT4SiV6mFC3y6cxyFcFwdzPM3FgxGAQ==}
    engines: {node: '>= 10.13.0'}

  semver@7.7.2:
    resolution: {integrity: sha512-RF0Fw+rO5AMf9MAyaRXI4AV0Ulj5lMHqVxxdSgiVbixSCXoEmmX/jk0CuJw4+3SqroYO9VoUh+HcuJivvtJemA==}
    engines: {node: '>=10'}
    hasBin: true

  serialize-javascript@6.0.2:
    resolution: {integrity: sha512-Saa1xPByTTq2gdeFZYLLo+RFE35NHZkAbqZeWNd3BpzppeVisAqpDjcp8dyf6uIvEqJRd46jemmyA4iFIeVk8g==}

  serve-handler@6.1.6:
    resolution: {integrity: sha512-x5RL9Y2p5+Sh3D38Fh9i/iQ5ZK+e4xuXRd/pGbM4D13tgo/MGwbttUk8emytcr1YYzBYs+apnUngBDFYfpjPuQ==}

  serve@14.2.4:
    resolution: {integrity: sha512-qy1S34PJ/fcY8gjVGszDB3EXiPSk5FKhUa7tQe0UPRddxRidc2V6cNHPNewbE1D7MAkgLuWEt3Vw56vYy73tzQ==}
    engines: {node: '>= 14'}
    hasBin: true

  sharp@0.34.2:
    resolution: {integrity: sha512-lszvBmB9QURERtyKT2bNmsgxXK0ShJrL/fvqlonCo7e6xBF8nT8xU6pW+PMIbLsz0RxQk3rgH9kd8UmvOzlMJg==}
    engines: {node: ^18.17.0 || ^20.3.0 || >=21.0.0}

  shebang-command@2.0.0:
    resolution: {integrity: sha512-kHxr2zZpYtdmrN1qDjrrX/Z1rR1kG8Dx+gkpK1G4eXmvXswmcE1hTWBWYUzlraYw1/yZp6YuDY77YtvbN0dmDA==}
    engines: {node: '>=8'}

  shebang-regex@3.0.0:
    resolution: {integrity: sha512-7++dFhtcx3353uBaq8DDR4NuxBetBzC7ZQOhmTQInHEd6bSrXdiEyzCvG07Z44UYdLShWUyXt5M/yhz8ekcb1A==}
    engines: {node: '>=8'}

  siginfo@2.0.0:
    resolution: {integrity: sha512-ybx0WO1/8bSBLEWXZvEd7gMW3Sn3JFlW3TvX1nREbDLRNQNaeNN8WK0meBwPdAaOI7TtRRRJn/Es1zhrrCHu7g==}

  signal-exit@3.0.7:
    resolution: {integrity: sha512-wnD2ZE+l+SPC/uoS0vXeE9L1+0wuaMqKlfz9AMUo38JsyLSBWSFcHR1Rri62LZc12vLr1gb3jl7iwQhgwpAbGQ==}

  signal-exit@4.1.0:
    resolution: {integrity: sha512-bzyZ1e88w9O1iNJbKnOlvYTrWPDl46O1bG0D3XInv+9tkPrxrN8jUUTiFlDkkmKWgn1M6CfIA13SuGqOa9Korw==}
    engines: {node: '>=14'}

  simple-swizzle@0.2.2:
    resolution: {integrity: sha512-JA//kQgZtbuY83m+xT+tXJkmJncGMTFT+C+g2h2R9uxkYIrE2yy9sgmcLhCnw57/WSD+Eh3J97FPEDFnbXnDUg==}

  sisteransi@1.0.5:
    resolution: {integrity: sha512-bLGGlR1QxBcynn2d5YmDX4MGjlZvy2MRBDRNHLJ8VI6l6+9FUiyTFNJ0IveOSP0bcXgVDPRcfGqA0pjaqUpfVg==}

  slash@3.0.0:
    resolution: {integrity: sha512-g9Q1haeby36OSStwb4ntCGGGaKsaVSjQ68fBxoQcutl5fS1vuY18H3wSt3jFyFtrkx+Kz0V1G85A4MyAdDMi2Q==}
    engines: {node: '>=8'}

  smog-formula@1.0.5:
    resolution: {integrity: sha512-ogE7LgeO/UeaEP1f1FPrQHwBWURWzb+VIQfw/1K3xR+uzI7o5uS9B5K6rw1+Eq+GtseAg3KGz2m49YylwnfCoQ==}

  source-map-js@1.2.1:
    resolution: {integrity: sha512-UXWMKhLOwVKb728IUtQPXxfYU+usdybtUrK/8uGE8CQMvrhOpwvzDBwj0QhSL7MQc7vIsISBG8VQ8+IDQxpfQA==}
    engines: {node: '>=0.10.0'}

  source-map-support@0.5.21:
    resolution: {integrity: sha512-uBHU3L3czsIyYXKX88fdrGovxdSCoTGDRZ6SYXtSRxLZUzHg5P/66Ht6uoUlHu9EZod+inXhKo3qQgwXUT/y1w==}

  source-map@0.6.1:
    resolution: {integrity: sha512-UjgapumWlbMhkBgzT7Ykc5YXUT46F0iKu8SGXq0bcwP5dz/h0Plj6enJqjz1Zbq2l5WaqYnrVbwWOWMyF3F47g==}
    engines: {node: '>=0.10.0'}

  source-map@0.7.4:
    resolution: {integrity: sha512-l3BikUxvPOcn5E74dZiq5BGsTb5yEwhaTSzccU6t4sDOH8NWJCstKO5QT2CvtFoK6F0saL7p9xHAqHOlCPJygA==}
    engines: {node: '>= 8'}

  space-separated-tokens@2.0.2:
    resolution: {integrity: sha512-PEGlAwrG8yXGXRjW32fGbg66JAlOAwbObuqVoJpv/mRgoWDQfgH1wDPvtzWyUSNAXBGSk8h755YDbbcEy3SH2Q==}

  spache-formula@1.0.5:
    resolution: {integrity: sha512-eYX6hYxeFRZbkcpunMrxhKcGAydeT0hZ958Q20J/UA119EybMrU+KuiSSKNbCwR4D55Yk8J6APg16yuWGtjcDw==}

  spache@1.1.5:
    resolution: {integrity: sha512-fblcef79rv7R/pRogLcnt8pYEWc5oLJ8RS7hArT6kCHp5gaVPG8EVzy2FjLbpCclfu77E6GpuNdnP6muTe4YxQ==}

  spawndamnit@3.0.1:
    resolution: {integrity: sha512-MmnduQUuHCoFckZoWnXsTg7JaiLBJrKFj9UI2MbRPGaJeVpsLcVBu6P/IGZovziM/YBsellCmsprgNA+w0CzVg==}

  sprintf-js@1.0.3:
    resolution: {integrity: sha512-D9cPgkvLlV3t3IzL0D0YLvGA9Ahk4PcvVwUbN0dSGr1aP0Nrt4AEnTUbuGvquEC0mA64Gqt1fzirlRs5ibXx8g==}

  stackback@0.0.2:
    resolution: {integrity: sha512-1XMJE5fQo1jGH6Y/7ebnwPOBEkIEnT4QF32d5R1+VXdXveM0IBMJt8zfaxX1P3QhVwrYe+576+jkANtSS2mBbw==}

  std-env@3.9.0:
    resolution: {integrity: sha512-UGvjygr6F6tpH7o2qyqR6QYpwraIjKSdtzyBdyytFOHmPZY917kwdwLG0RbOjWOnKmnm3PeHjaoLLMie7kPLQw==}

  stdin-discarder@0.2.2:
    resolution: {integrity: sha512-UhDfHmA92YAlNnCfhmq0VeNL5bDbiZGg7sZ2IvPsXubGkiNa9EC+tUTsjBRsYUAz87btI6/1wf4XoVvQ3uRnmQ==}
    engines: {node: '>=18'}

  stemmer@1.0.5:
    resolution: {integrity: sha512-SLq7annzSKRDStasOJJoftCSCzBCKmBmH38jC4fDtCunAqOzpTpIm9zmaHmwNJiZ8gLe9qpVdBVbEG2DC5dE2A==}
    hasBin: true

  streamsearch@1.1.0:
    resolution: {integrity: sha512-Mcc5wHehp9aXz1ax6bZUyY5afg9u2rv5cqQI3mRrYkGC8rW2hM02jWuwjtL++LS5qinSyhj2QfLyNsuc+VsExg==}
    engines: {node: '>=10.0.0'}

  string-width@4.2.3:
    resolution: {integrity: sha512-wKyQRQpjJ0sIp62ErSZdGsjMJWsap5oRNihHhu6G7JVO/9jIB6UyevL+tXuOqrng8j/cxKTWyWUwvSTriiZz/g==}
    engines: {node: '>=8'}

  string-width@5.1.2:
    resolution: {integrity: sha512-HnLOCR3vjcY8beoNLtcjZ5/nxn2afmME6lhrDrebokqMap+XbeW8n9TXpPDOqdGK5qcI3oT0GKTW6wC7EMiVqA==}
    engines: {node: '>=12'}

  string-width@7.2.0:
    resolution: {integrity: sha512-tsaTIkKW9b4N+AEj+SVA+WhJzV7/zMhcSu78mLKWSk7cXMOSHsBKFWUs0fWwq8QyK3MgJBQRX6Gbi4kYbdvGkQ==}
    engines: {node: '>=18'}

  stringify-entities@4.0.4:
    resolution: {integrity: sha512-IwfBptatlO+QCJUo19AqvrPNqlVMpW9YEL2LIVY+Rpv2qsjCGxaDLNRgeGsQWJhfItebuJhsGSLjaBbNSQ+ieg==}

  strip-ansi@6.0.1:
    resolution: {integrity: sha512-Y38VPSHcqkFrCpFnQ9vuSXmquuv5oXOKpGeT6aGrr3o3Gc9AlVa6JBfUSOCnbxGGZF+/0ooI7KrPuUSztUdU5A==}
    engines: {node: '>=8'}

  strip-ansi@7.1.0:
    resolution: {integrity: sha512-iq6eVVI64nQQTRYq2KtEg2d2uU7LElhTJwsH4YzIHZshxlgZms/wIc4VoDQTlG/IvVIrBKG06CrZnp0qv7hkcQ==}
    engines: {node: '>=12'}

  strip-bom@3.0.0:
    resolution: {integrity: sha512-vavAMRXOgBVNF6nyEEmL3DBK19iRpDcoIwW+swQ+CbGiu7lju6t+JklA1MHweoWtadgt4ISVUsXLyDq34ddcwA==}
    engines: {node: '>=4'}

  strip-final-newline@2.0.0:
    resolution: {integrity: sha512-BrpvfNAE3dcvq7ll3xVumzjKjZQ5tI1sEUIKr3Uoks0XUl45St3FlatVqef9prk4jRDzhW6WZg+3bk93y6pLjA==}
    engines: {node: '>=6'}

  strip-json-comments@2.0.1:
    resolution: {integrity: sha512-4gB8na07fecVVkOI6Rs4e7T6NOTki5EmL7TUduTs6bu3EdnSycntVJ4re8kgZA+wx9IueI2Y11bfbgwtzuE0KQ==}
    engines: {node: '>=0.10.0'}

  strip-literal@3.0.0:
    resolution: {integrity: sha512-TcccoMhJOM3OebGhSBEmp3UZ2SfDMZUEBdRA/9ynfLi8yYajyWX3JiXArcJt4Umh4vISpspkQIY8ZZoCqjbviA==}

  style-to-js@1.1.16:
    resolution: {integrity: sha512-/Q6ld50hKYPH3d/r6nr117TZkHR0w0kGGIVfpG9N6D8NymRPM9RqCUv4pRpJ62E5DqOYx2AFpbZMyCPnjQCnOw==}

  style-to-object@1.0.8:
    resolution: {integrity: sha512-xT47I/Eo0rwJmaXC4oilDGDWLohVhR6o/xAQcPQN8q6QBuZVL8qMYL85kLmST5cPjAorwvqIA4qXTRQoYHaL6g==}

  styled-jsx@5.1.6:
    resolution: {integrity: sha512-qSVyDTeMotdvQYoHWLNGwRFJHC+i+ZvdBRYosOFgC+Wg1vx4frN2/RG/NA7SYqqvKNLf39P2LSRA2pu6n0XYZA==}
    engines: {node: '>= 12.0.0'}
    peerDependencies:
      '@babel/core': '*'
      babel-plugin-macros: '*'
      react: '>= 16.8.0 || 17.x.x || ^18.0.0-0 || ^19.0.0-0'
    peerDependenciesMeta:
      '@babel/core':
        optional: true
      babel-plugin-macros:
        optional: true

  supports-color@7.2.0:
    resolution: {integrity: sha512-qpCAvRl9stuOHveKsn7HncJRvv501qIacKzQlO/+Lwxc9+0q2wLyv4Dfvt80/DPn2pqOBsJdDiogXGR9+OvwRw==}
    engines: {node: '>=8'}

  supports-color@8.1.1:
    resolution: {integrity: sha512-MpUEN2OodtUzxvKQl72cUF7RQ5EiHsGvSsVG0ia9c5RbWGL2CI4C7EpPS8UTBIplnlzZiNuV56w+FuNxy3ty2Q==}
    engines: {node: '>=10'}

  supports-hyperlinks@3.2.0:
    resolution: {integrity: sha512-zFObLMyZeEwzAoKCyu1B91U79K2t7ApXuQfo8OuxwXLDgcKxuwM+YvcbIhm6QWqz7mHUH1TVytR1PwVVjEuMig==}
    engines: {node: '>=14.18'}

  supports-preserve-symlinks-flag@1.0.0:
    resolution: {integrity: sha512-ot0WnXS9fgdkgIcePe6RHNk1WA8+muPa6cSjeR3V8K27q9BB1rTE3R1p7Hv0z1ZyAc8s6Vvv8DIyWf681MAt0w==}
    engines: {node: '>= 0.4'}

  syllable@4.1.0:
    resolution: {integrity: sha512-KUiIxtFxV17EEKqLYCHDcwaYxudDTRhX34mfTVYWkWFDsmiNRz1ZumpP3v0lTqsVQs78y3dqlSxkEMRk/SCVYQ==}
    hasBin: true

  tailwindcss-react-aria-components@2.0.0:
    resolution: {integrity: sha512-l8YdpXX//qx0Mz2bW3YKLjboTQxR3zLrFhlHniAIn+mTwVM1yvT0Jp7Pn3eFrqi+qtOMmcJzXaF2rsKezSr0SQ==}
    peerDependencies:
      tailwindcss: ^4.0.0

  tailwindcss@4.1.10:
    resolution: {integrity: sha512-P3nr6WkvKV/ONsTzj6Gb57sWPMX29EPNPopo7+FcpkQaNsrNpZ1pv8QmrYI2RqEKD7mlGqLnGovlcYnBK0IqUA==}

  tapable@2.2.2:
    resolution: {integrity: sha512-Re10+NauLTMCudc7T5WLFLAwDhQ0JWdrMK+9B2M8zR5hRExKmsRDCBA7/aV/pNJFltmBFO5BAMlQFi/vq3nKOg==}
    engines: {node: '>=6'}

  tar@7.4.3:
    resolution: {integrity: sha512-5S7Va8hKfV7W5U6g3aYxXmlPoZVAwUMy9AOKyF2fVuZa2UD3qZjg578OrLRt8PcNN1PleVaL/5/yYATNL0ICUw==}
    engines: {node: '>=18'}

  term-size@2.2.1:
    resolution: {integrity: sha512-wK0Ri4fOGjv/XPy8SBHZChl8CM7uMc5VML7SqiQ0zG7+J5Vr+RMQDoHa2CNT6KHUnTGIXH34UDMkPzAUyapBZg==}
    engines: {node: '>=8'}

  terminal-link@4.0.0:
    resolution: {integrity: sha512-lk+vH+MccxNqgVqSnkMVKx4VLJfnLjDBGzH16JVZjKE2DoxP57s6/vt6JmXV5I3jBcfGrxNrYtC+mPtU7WJztA==}
    engines: {node: '>=18'}

  terser-webpack-plugin@5.3.14:
    resolution: {integrity: sha512-vkZjpUjb6OMS7dhV+tILUW6BhpDR7P2L/aQSAv+Uwk+m8KATX9EccViHTJR2qDtACKPIYndLGCyl3FMo+r2LMw==}
    engines: {node: '>= 10.13.0'}
    peerDependencies:
      '@swc/core': '*'
      esbuild: '*'
      uglify-js: '*'
      webpack: ^5.1.0
    peerDependenciesMeta:
      '@swc/core':
        optional: true
      esbuild:
        optional: true
      uglify-js:
        optional: true

  terser@5.42.0:
    resolution: {integrity: sha512-UYCvU9YQW2f/Vwl+P0GfhxJxbUGLwd+5QrrGgLajzWAtC/23AX0vcise32kkP7Eu0Wu9VlzzHAXkLObgjQfFlQ==}
    engines: {node: '>=10'}
    hasBin: true

  tinybench@2.9.0:
    resolution: {integrity: sha512-0+DUvqWMValLmha6lr4kD8iAMK1HzV0/aKnCtWb9v9641TnP/MFb7Pc2bxoxQjTXAErryXVgUOfv2YqNllqGeg==}

  tinyexec@0.3.2:
    resolution: {integrity: sha512-KQQR9yN7R5+OSwaK0XQoj22pwHoTlgYqmUscPYoknOoWCWfj/5/ABTMRi69FrKU5ffPVh5QcFikpWJI/P1ocHA==}

  tinyexec@1.0.1:
    resolution: {integrity: sha512-5uC6DDlmeqiOwCPmK9jMSdOuZTh8bU39Ys6yidB+UTt5hfZUPGAypSgFRiEp+jbi9qH40BLDvy85jIU88wKSqw==}

  tinyglobby@0.2.14:
    resolution: {integrity: sha512-tX5e7OM1HnYr2+a2C/4V0htOcSQcoSTH9KgJnVvNm5zm/cyEWKJ7j7YutsH9CxMdtOkkLFy2AHrMci9IM8IPZQ==}
    engines: {node: '>=12.0.0'}

  tinypool@1.1.0:
    resolution: {integrity: sha512-7CotroY9a8DKsKprEy/a14aCCm8jYVmR7aFy4fpkZM8sdpNJbKkixuNjgM50yCmip2ezc8z4N7k3oe2+rfRJCQ==}
    engines: {node: ^18.0.0 || >=20.0.0}

  tinyrainbow@2.0.0:
    resolution: {integrity: sha512-op4nsTR47R6p0vMUUoYl/a+ljLFVtlfaXkLQmqfLR1qHma1h/ysYk4hEXZ880bf2CYgTskvTa/e196Vd5dDQXw==}
    engines: {node: '>=14.0.0'}

  tinyspy@4.0.3:
    resolution: {integrity: sha512-t2T/WLB2WRgZ9EpE4jgPJ9w+i66UZfDc8wHh0xrwiRNN+UwH98GIJkTeZqX9rg0i0ptwzqW+uYeIF0T4F8LR7A==}
    engines: {node: '>=14.0.0'}

  tm-grammars@1.23.26:
    resolution: {integrity: sha512-a74yJitZwLvoiR1N4ptSwcfgOOQuJIZJ5f0LKjsKvl8+Lq6CM4YIWJ0yjxOI8Vd/jIZ1XSvS4ySjvf5DGJjzqw==}

  tm-themes@1.10.6:
    resolution: {integrity: sha512-wq2Zd2AB+SWwZYzpr2PcXeVQfFSd6IxMKUm87kjeHBBycimVL+0mMQi+mYHPms9hr54bga4U0qd0o2aQMpYV6Q==}

  tmp@0.0.33:
    resolution: {integrity: sha512-jRCJlojKnZ3addtTOjdIqoRuPEKBvNXcGYqzO6zWZX8KfKEpnGY5jfggJQ3EjKuu8D4bJRr0y+cYJFmYbImXGw==}
    engines: {node: '>=0.6.0'}

  to-regex-range@5.0.1:
    resolution: {integrity: sha512-65P7iz6X5yEr1cwcgvQxbbIw7Uk3gOy5dIdtZ4rDveLqhrdJP+Li/Hx6tyK0NEb+2GCyneCMJiGqrADCSNk8sQ==}
    engines: {node: '>=8.0'}

  to-vfile@8.0.0:
    resolution: {integrity: sha512-IcmH1xB5576MJc9qcfEC/m/nQCFt3fzMHz45sSlgJyTWjRbKW1HAkJpuf3DgE57YzIlZcwcBZA5ENQbBo4aLkg==}

  toml@3.0.0:
    resolution: {integrity: sha512-y/mWCZinnvxjTKYhJ+pYxwD0mRLVvOtdS2Awbgxln6iEnt4rk0yBxeSBHkGJcPucRiG0e55mwWp+g/05rsrd6w==}

  trim-lines@3.0.1:
    resolution: {integrity: sha512-kRj8B+YHZCc9kQYdWfJB2/oUl9rA99qbowYYBtr4ui4mZyAQ2JpvVBd/6U2YloATfqBhBTSMhTpgBHtU0Mf3Rg==}

  trough@1.0.5:
    resolution: {integrity: sha512-rvuRbTarPXmMb79SmzEp8aqXNKcK+y0XaB298IXueQ8I2PsrATcPBCSPyK/dDNa2iWOhKlfNnOjdAOTBU/nkFA==}

  trough@2.2.0:
    resolution: {integrity: sha512-tmMpK00BjZiUyVyvrBK7knerNgmgvcV/KLVyuma/SC+TQN167GrMRciANTz09+k3zW8L8t60jWO1GpfkZdjTaw==}

  ts-morph@26.0.0:
    resolution: {integrity: sha512-ztMO++owQnz8c/gIENcM9XfCEzgoGphTv+nKpYNM1bgsdOVC/jRZuEBf6N+mLLDNg68Kl+GgUZfOySaRiG1/Ug==}

  tslib@2.8.1:
    resolution: {integrity: sha512-oJFu94HQb+KVduSUQL7wnpmqnfmLsOA/nAh6b6EH0wCEoK0/mPeXU6c3wKDV83MkOuHPRHtSXKKU99IBazS/2w==}

  tsx@4.20.3:
    resolution: {integrity: sha512-qjbnuR9Tr+FJOMBqJCW5ehvIo/buZq7vH7qD7JziU98h6l3qGy0a/yPFjwO+y0/T7GFpNgNAvEcPPVfyT8rrPQ==}
    engines: {node: '>=18.0.0'}
    hasBin: true

  turbo-darwin-64@2.5.4:
    resolution: {integrity: sha512-ah6YnH2dErojhFooxEzmvsoZQTMImaruZhFPfMKPBq8sb+hALRdvBNLqfc8NWlZq576FkfRZ/MSi4SHvVFT9PQ==}
    cpu: [x64]
    os: [darwin]

  turbo-darwin-arm64@2.5.4:
    resolution: {integrity: sha512-2+Nx6LAyuXw2MdXb7pxqle3MYignLvS7OwtsP9SgtSBaMlnNlxl9BovzqdYAgkUW3AsYiQMJ/wBRb7d+xemM5A==}
    cpu: [arm64]
    os: [darwin]

  turbo-linux-64@2.5.4:
    resolution: {integrity: sha512-5May2kjWbc8w4XxswGAl74GZ5eM4Gr6IiroqdLhXeXyfvWEdm2mFYCSWOzz0/z5cAgqyGidF1jt1qzUR8hTmOA==}
    cpu: [x64]
    os: [linux]

  turbo-linux-arm64@2.5.4:
    resolution: {integrity: sha512-/2yqFaS3TbfxV3P5yG2JUI79P7OUQKOUvAnx4MV9Bdz6jqHsHwc9WZPpO4QseQm+NvmgY6ICORnoVPODxGUiJg==}
    cpu: [arm64]
    os: [linux]

  turbo-windows-64@2.5.4:
    resolution: {integrity: sha512-EQUO4SmaCDhO6zYohxIjJpOKRN3wlfU7jMAj3CgcyTPvQR/UFLEKAYHqJOnJtymbQmiiM/ihX6c6W6Uq0yC7mA==}
    cpu: [x64]
    os: [win32]

  turbo-windows-arm64@2.5.4:
    resolution: {integrity: sha512-oQ8RrK1VS8lrxkLriotFq+PiF7iiGgkZtfLKF4DDKsmdbPo0O9R2mQxm7jHLuXraRCuIQDWMIw6dpcr7Iykf4A==}
    cpu: [arm64]
    os: [win32]

  turbo@2.5.4:
    resolution: {integrity: sha512-kc8ZibdRcuWUG1pbYSBFWqmIjynlD8Lp7IB6U3vIzvOv9VG+6Sp8bzyeBWE3Oi8XV5KsQrznyRTBPvrf99E4mA==}
    hasBin: true

  type-fest@2.19.0:
    resolution: {integrity: sha512-RAH822pAdBgcNMAfWnCBU3CFZcfZ/i1eZjwFU/dsLKumyuuP3niueg2UAukXYF0E2AAoc82ZSSf9J0WQBinzHA==}
    engines: {node: '>=12.20'}

  typescript@5.8.3:
    resolution: {integrity: sha512-p1diW6TqL9L07nNxvRMM7hMMw4c5XOo/1ibL4aAIGmSAt9slTE1Xgw5KWuof2uTOvCg9BY7ZRi+GaF+7sfgPeQ==}
    engines: {node: '>=14.17'}
    hasBin: true

  undici-types@7.8.0:
    resolution: {integrity: sha512-9UJ2xGDvQ43tYyVMpuHlsgApydB8ZKfVYTsLDhXkFL/6gfkp+U8xTGdh8pMJv1SpZna0zxG1DwsKZsreLbXBxw==}

  unherit@1.1.3:
    resolution: {integrity: sha512-Ft16BJcnapDKp0+J/rqFC3Rrk6Y/Ng4nzsC028k2jdDII/rdZ7Wd3pPT/6+vIIxRagwRc9K0IUX0Ra4fKvw+WQ==}

  unified@11.0.5:
    resolution: {integrity: sha512-xKvGhPWw3k84Qjh8bI3ZeJjqnyadK+GEFtazSfZv/rKeTkTjOJho6mFqh2SM96iIcZokxiOpg78GazTSg8+KHA==}

  unified@9.2.2:
    resolution: {integrity: sha512-Sg7j110mtefBD+qunSLO1lqOEKdrwBFBrR6Qd8f4uwkhWNlbkaqwHse6e7QvD3AP/MNoJdEDLaf8OxYyoWgorQ==}

  unist-util-find-after@5.0.0:
    resolution: {integrity: sha512-amQa0Ep2m6hE2g72AugUItjbuM8X8cGQnFoHk0pGfrFeT9GZhzN5SW8nRsiGKK7Aif4CrACPENkA6P/Lw6fHGQ==}

  unist-util-is@4.1.0:
    resolution: {integrity: sha512-ZOQSsnce92GrxSqlnEEseX0gi7GH9zTJZ0p9dtu87WRb/37mMPO2Ilx1s/t9vBHrFhbgweUwb+t7cIn5dxPhZg==}

  unist-util-is@6.0.0:
    resolution: {integrity: sha512-2qCTHimwdxLfz+YzdGfkqNlH0tLi9xjTnHddPmJwtIG9MGsdbutfTc4P+haPD7l7Cjxf/WZj+we5qfVPvvxfYw==}

  unist-util-mdx-define@1.1.2:
    resolution: {integrity: sha512-9ncH7i7TN5Xn7/tzX5bE3rXgz1X/u877gYVAUB3mLeTKYJmQHmqKTDBi6BTGXV7AeolBCI9ErcVsOt2qryoD0g==}

  unist-util-modify-children@2.0.0:
    resolution: {integrity: sha512-HGrj7JQo9DwZt8XFsX8UD4gGqOsIlCih9opG6Y+N11XqkBGKzHo8cvDi+MfQQgiZ7zXRUiQREYHhjOBHERTMdg==}

  unist-util-modify-children@4.0.0:
    resolution: {integrity: sha512-+tdN5fGNddvsQdIzUF3Xx82CU9sMM+fA0dLgR9vOmT0oPT2jH+P1nd5lSqfCfXAw+93NhcXNY2qqvTUtE4cQkw==}

  unist-util-position-from-estree@2.0.0:
    resolution: {integrity: sha512-KaFVRjoqLyF6YXCbVLNad/eS4+OfPQQn2yOd7zF/h5T/CSL2v8NpN6a5TPvtbXthAGw5nG+PuTtq+DdIZr+cRQ==}

  unist-util-position@5.0.0:
    resolution: {integrity: sha512-fucsC7HjXvkB5R3kTCO7kUjRdrS0BJt3M/FPxmHMBOm8JQi2BsHAHFsy27E0EolP8rp0NzXsJ+jNPyDWvOJZPA==}

  unist-util-stringify-position@2.0.3:
    resolution: {integrity: sha512-3faScn5I+hy9VleOq/qNbAd6pAx7iH5jYBMS9I1HgQVijz/4mv5Bvw5iw1sC/90CODiKo81G/ps8AJrISn687g==}

  unist-util-stringify-position@4.0.0:
    resolution: {integrity: sha512-0ASV06AAoKCDkS2+xw5RXJywruurpbC4JZSm7nr7MOt1ojAzvyyaO+UxZf18j8FCF6kmzCZKcAgN/yu2gm2XgQ==}

  unist-util-visit-children@1.1.4:
    resolution: {integrity: sha512-sA/nXwYRCQVRwZU2/tQWUqJ9JSFM1X3x7JIOsIgSzrFHcfVt6NkzDtKzyxg2cZWkCwGF9CO8x4QNZRJRMK8FeQ==}

  unist-util-visit-children@3.0.0:
    resolution: {integrity: sha512-RgmdTfSBOg04sdPcpTSD1jzoNBjt9a80/ZCzp5cI9n1qPzLZWF9YdvWGN2zmTumP1HWhXKdUWexjy/Wy/lJ7tA==}

  unist-util-visit-parents@3.1.1:
    resolution: {integrity: sha512-1KROIZWo6bcMrZEwiH2UrXDyalAa0uqzWCxCJj6lPOvTve2WkfgCytoDTPaMnodXh1WrXOq0haVYHj99ynJlsg==}

  unist-util-visit-parents@6.0.1:
    resolution: {integrity: sha512-L/PqWzfTP9lzzEa6CKs0k2nARxTdZduw3zyh8d2NVBnsyvHjSX4TWse388YrrQKbvI8w20fGjGlhgT96WwKykw==}

  unist-util-visit@2.0.3:
    resolution: {integrity: sha512-iJ4/RczbJMkD0712mGktuGpm/U4By4FfDonL7N/9tATGIF4imikjOuagyMY53tnZq3NP6BcmlrHhEKAfGWjh7Q==}

  unist-util-visit@5.0.0:
    resolution: {integrity: sha512-MR04uvD+07cwl/yhVuVWAtw+3GOR/knlL55Nd/wAdblk27GCVt3lqpTivy/tkJcZoNPzTwS1Y+KMojlLDhoTzg==}

  universalify@0.1.2:
    resolution: {integrity: sha512-rBJeI5CXAlmy1pV+617WB9J63U6XcazHHF2f2dbJix4XzpUF0RS3Zbj0FGIOCAva5P/d/GBOYaACQ1w+0azUkg==}
    engines: {node: '>= 4.0.0'}

  update-browserslist-db@1.1.3:
    resolution: {integrity: sha512-UxhIZQ+QInVdunkDAaiazvvT/+fXL5Osr0JZlJulepYu6Jd7qJtDZjlur0emRlT71EN3ScPoE7gvsuIKKNavKw==}
    hasBin: true
    peerDependencies:
      browserslist: '>= 4.21.0'

  update-check@1.5.4:
    resolution: {integrity: sha512-5YHsflzHP4t1G+8WGPlvKbJEbAJGCgw+Em+dGR1KmBUbr1J36SJBqlHLjR7oob7sco5hWHGQVcr9B2poIVDDTQ==}

  uri-js@4.4.1:
    resolution: {integrity: sha512-7rKUyy33Q1yc98pQ1DAmLtwX109F7TIfWlW1Ydo8Wl1ii1SeHieeh0HHfPeL2fMXK6z0s8ecKs9frCuLJvndBg==}

  use-sync-external-store@1.5.0:
    resolution: {integrity: sha512-Rb46I4cGGVBmjamjphe8L/UnvJD+uPPtTkNvX5mZgqdbavhI4EbgIWJiIHXJ8bc/i9EQGPRh4DwEURJ552Do0A==}
    peerDependencies:
      react: ^16.8.0 || ^17.0.0 || ^18.0.0 || ^19.0.0

  util-deprecate@1.0.2:
    resolution: {integrity: sha512-EPD5q1uXyFxJpCrLnCc1nHnq3gOa6DZBocAIiI2TaSCA7VCJ1UJDMagCzIkXNsUYfD1daK//LTEQ8xiIbrHtcw==}

  valibot@1.1.0:
    resolution: {integrity: sha512-Nk8lX30Qhu+9txPYTwM0cFlWLdPFsFr6LblzqIySfbZph9+BFsAHsNvHOymEviUepeIW6KFHzpX8TKhbptBXXw==}
    peerDependencies:
      typescript: '>=5'
    peerDependenciesMeta:
      typescript:
        optional: true

  validate.io-array@1.0.6:
    resolution: {integrity: sha512-DeOy7CnPEziggrOO5CZhVKJw6S3Yi7e9e65R1Nl/RTN1vTQKnzjfvks0/8kQ40FP/dsjRAOd4hxmJ7uLa6vxkg==}

  validate.io-boolean@1.0.4:
    resolution: {integrity: sha512-kQrj4QmbgBhOFg3T7B5WLxuQ5KFRy0D+hI53EojFUTVHQ+RXfy2VUjbpLa5hq+3c4OQb3qQGdF0VrlJHdKREgA==}

  validate.io-function@1.0.2:
    resolution: {integrity: sha512-LlFybRJEriSuBnUhQyG5bwglhh50EpTL2ul23MPIuR1odjO7XaMLFV8vHGwp7AZciFxtYOeiSCT5st+XSPONiQ==}

  validate.io-object@1.0.4:
    resolution: {integrity: sha512-7F6MQSNoYmFm/zpvwg2fzDwQbZln9QRNWwmF6acm+QMkeluKVfXIw/D/Z/Sarg7yjmj1Go9WIjFXzmX86eCGYA==}

  vary@1.1.2:
    resolution: {integrity: sha512-BNGbWLfd0eUPabhkXUVm0j8uuvREyTh5ovRa/dyow/BqAbZJyC+5fU+IzQOzmAKzYqYRAISoRhdQr3eIZ/PXqg==}
    engines: {node: '>= 0.8'}

  vfile-message@2.0.4:
    resolution: {integrity: sha512-DjssxRGkMvifUOJre00juHoP9DPWuzjxKuMDrhNbk2TdaYYBNMStsNhEOt3idrtI12VQYM/1+iM0KOzXi4pxwQ==}

  vfile-message@4.0.2:
    resolution: {integrity: sha512-jRDZ1IMLttGj41KcZvlrYAaI3CfqpLpfpf+Mfig13viT6NKvRzWZ+lXz0Y5D60w6uJIBAOGq9mSHf0gktF0duw==}

  vfile@4.2.1:
    resolution: {integrity: sha512-O6AE4OskCG5S1emQ/4gl8zK586RqA3srz3nfK/Viy0UPToBc5Trp9BVFb1u0CjsKrAWwnpr4ifM/KBXPWwJbCA==}

  vfile@6.0.3:
    resolution: {integrity: sha512-KzIbH/9tXat2u30jf+smMwFCsno4wHVdNmzFyL+T/L3UGqqk6JKfVqOFOZEpZSHADH1k40ab6NUIXZq422ov3Q==}

  vite-node@3.2.3:
    resolution: {integrity: sha512-gc8aAifGuDIpZHrPjuHyP4dpQmYXqWw7D1GmDnWeNWP654UEXzVfQ5IHPSK5HaHkwB/+p1atpYpSdw/2kOv8iQ==}
    engines: {node: ^18.0.0 || ^20.0.0 || >=22.0.0}
    hasBin: true

  vite@6.3.5:
    resolution: {integrity: sha512-cZn6NDFE7wdTpINgs++ZJ4N49W2vRp8LCKrn3Ob1kYNtOo21vfDoaV5GzBfLU4MovSAB8uNRm4jgzVQZ+mBzPQ==}
    engines: {node: ^18.0.0 || ^20.0.0 || >=22.0.0}
    hasBin: true
    peerDependencies:
      '@types/node': ^18.0.0 || ^20.0.0 || >=22.0.0
      jiti: '>=1.21.0'
      less: '*'
      lightningcss: ^1.21.0
      sass: '*'
      sass-embedded: '*'
      stylus: '*'
      sugarss: '*'
      terser: ^5.16.0
      tsx: ^4.8.1
      yaml: ^2.4.2
    peerDependenciesMeta:
      '@types/node':
        optional: true
      jiti:
        optional: true
      less:
        optional: true
      lightningcss:
        optional: true
      sass:
        optional: true
      sass-embedded:
        optional: true
      stylus:
        optional: true
      sugarss:
        optional: true
      terser:
        optional: true
      tsx:
        optional: true
      yaml:
        optional: true

  vitest@3.2.3:
    resolution: {integrity: sha512-E6U2ZFXe3N/t4f5BwUaVCKRLHqUpk1CBWeMh78UT4VaTPH/2dyvH6ALl29JTovEPu9dVKr/K/J4PkXgrMbw4Ww==}
    engines: {node: ^18.0.0 || ^20.0.0 || >=22.0.0}
    hasBin: true
    peerDependencies:
      '@edge-runtime/vm': '*'
      '@types/debug': ^4.1.12
      '@types/node': ^18.0.0 || ^20.0.0 || >=22.0.0
      '@vitest/browser': 3.2.3
      '@vitest/ui': 3.2.3
      happy-dom: '*'
      jsdom: '*'
    peerDependenciesMeta:
      '@edge-runtime/vm':
        optional: true
      '@types/debug':
        optional: true
      '@types/node':
        optional: true
      '@vitest/browser':
        optional: true
      '@vitest/ui':
        optional: true
      happy-dom:
        optional: true
      jsdom:
        optional: true

  vscode-textmate@9.2.0:
    resolution: {integrity: sha512-rkvG4SraZQaPSN/5XjwKswdU0OP9MF28QjrYzUBbhb8QyG3ljB1Ky996m++jiI7KdiAP2CkBiQZd9pqEDTClqA==}

  watchpack@2.4.4:
    resolution: {integrity: sha512-c5EGNOiyxxV5qmTtAB7rbiXxi1ooX1pQKMLX/MIabJjRA0SJBQOjKF+KSVfHkr9U1cADPon0mRiVe/riyaiDUA==}
    engines: {node: '>=10.13.0'}

  webpack-sources@3.3.2:
    resolution: {integrity: sha512-ykKKus8lqlgXX/1WjudpIEjqsafjOTcOJqxnAbMLAu/KCsDCJ6GBtvscewvTkrn24HsnvFwrSCbenFrhtcCsAA==}
    engines: {node: '>=10.13.0'}

  webpack@5.97.1:
    resolution: {integrity: sha512-EksG6gFY3L1eFMROS/7Wzgrii5mBAFe4rIr3r2BTfo7bcc+DWwFZ4OJ/miOuHJO/A85HwyI4eQ0F6IKXesO7Fg==}
    engines: {node: '>=10.13.0'}
    hasBin: true
    peerDependencies:
      webpack-cli: '*'
    peerDependenciesMeta:
      webpack-cli:
        optional: true

  which@2.0.2:
    resolution: {integrity: sha512-BLI3Tl1TW3Pvl70l3yq3Y64i+awpwXqsGBYWkkqMtnbXgrMD+yj7rhW0kuEDxzJaYXGjEW5ogapKNMEKNMjibA==}
    engines: {node: '>= 8'}
    hasBin: true

  why-is-node-running@2.3.0:
    resolution: {integrity: sha512-hUrmaWBdVDcxvYqnyh09zunKzROWjbZTiNy8dBEjkS7ehEDQibXJ7XvlmtbwuTclUiIyN+CyXQD4Vmko8fNm8w==}
    engines: {node: '>=8'}
    hasBin: true

  widest-line@4.0.1:
    resolution: {integrity: sha512-o0cyEG0e8GPzT4iGHphIOh0cJOV8fivsXxddQasHPHfoZf1ZexrfeA21w2NaEN1RHE+fXlfISmOE8R9N3u3Qig==}
    engines: {node: '>=12'}

  wrap-ansi@7.0.0:
    resolution: {integrity: sha512-YVGIj2kamLSTxw6NsZjoBxfSwsn0ycdesmc4p+Q21c5zPuZ1pl+NfxVdxPtdHvmNVOQ6XSYG4AUtyt/Fi7D16Q==}
    engines: {node: '>=10'}

  wrap-ansi@8.1.0:
    resolution: {integrity: sha512-si7QWI6zUMq56bESFvagtmzMdGOtoxfR+Sez11Mobfc7tm+VkUckk9bW2UeffTGVUbOksxmSw0AA2gs8g71NCQ==}
    engines: {node: '>=12'}

  ws@8.18.2:
    resolution: {integrity: sha512-DMricUmwGZUVr++AEAe2uiVM7UoO9MAVZMDu05UQOaUII0lp+zOzLLU4Xqh/JvTqklB1T4uELaaPBKyjE1r4fQ==}
    engines: {node: '>=10.0.0'}
    peerDependencies:
      bufferutil: ^4.0.1
      utf-8-validate: '>=5.0.2'
    peerDependenciesMeta:
      bufferutil:
        optional: true
      utf-8-validate:
        optional: true

  xtend@4.0.2:
    resolution: {integrity: sha512-LKYU1iAXJXUgAXn9URjiu+MWhyUXHsvfp7mcuYm9dSUKK0/CjtrUwFAxD82/mCWbtLsGjFIad0wIsod4zrTAEQ==}
    engines: {node: '>=0.4'}

  y18n@5.0.8:
    resolution: {integrity: sha512-0pfFzegeDWJHJIAmTLRP2DwHjdF5s7jo9tuztdQxAhINCdvS+3nGINqPd00AphqJR/0LhANUS6/+7SCb98YOfA==}
    engines: {node: '>=10'}

  yallist@5.0.0:
    resolution: {integrity: sha512-YgvUTfwqyc7UXVMrB+SImsVYSmTS8X/tSrtdNZMImM+n7+QTriRXyXim0mBrTXNeqzVF0KWGgHPeiyViFFrNDw==}
    engines: {node: '>=18'}

  yaml@2.8.0:
    resolution: {integrity: sha512-4lLa/EcQCB0cJkyts+FpIRx5G/llPxfP6VQU5KByHEhLxY3IJCH0f0Hy1MHI8sClTvsIb8qwRJ6R/ZdlDJ/leQ==}
    engines: {node: '>= 14.6'}
    hasBin: true

  yargs-parser@21.1.1:
    resolution: {integrity: sha512-tVpsJW7DdjecAiFpbIB1e3qxIQsE6NoPc5/eTdrbbIC4h0LVsWhnoa3g+m2HclBIujHzsxZ4VJVA+GUuc2/LBw==}
    engines: {node: '>=12'}

  yargs@17.7.2:
    resolution: {integrity: sha512-7dSzzRQ++CKnNI/krKnYRV7JKKPUXMEh61soaHKg9mrWEhzFWhFnxPxGl+69cD1Ou63C13NUPCnmIcrvqCuM6w==}
    engines: {node: '>=12'}

  zod-to-json-schema@3.24.5:
    resolution: {integrity: sha512-/AuWwMP+YqiPbsJx5D6TfgRTc4kTLjsh5SOcd4bLsfUg2RcEXrFMJl1DGgdHy2aCfsIA/cr/1JM0xcB2GZji8g==}
    peerDependencies:
      zod: ^3.24.1

  zod@3.25.64:
    resolution: {integrity: sha512-hbP9FpSZf7pkS7hRVUrOjhwKJNyampPgtXKc3AN6DsWtoHsg2Sb4SQaS4Tcay380zSwd2VPo9G9180emBACp5g==}

  zwitch@2.0.4:
    resolution: {integrity: sha512-bXE4cR/kVZhKZX/RjPEflHaKVhUVl85noU3v6b8apfQEc1x4A+zBxjZ4lN8LqGd6WZ3dl98pY4o717VFmoPp+A==}

snapshots:

  '@alloc/quick-lru@5.2.0': {}

  '@ampproject/remapping@2.3.0':
    dependencies:
      '@jridgewell/gen-mapping': 0.3.8
      '@jridgewell/trace-mapping': 0.3.25

  '@antfu/install-pkg@1.1.0':
    dependencies:
      package-manager-detector: 1.3.0
      tinyexec: 1.0.1

  '@babel/code-frame@7.27.1':
    dependencies:
      '@babel/helper-validator-identifier': 7.27.1
      js-tokens: 4.0.0
      picocolors: 1.1.1
    optional: true

  '@babel/helper-validator-identifier@7.27.1':
    optional: true

  '@babel/runtime@7.27.6': {}

  '@changesets/apply-release-plan@7.0.12':
    dependencies:
      '@changesets/config': 3.1.1
      '@changesets/get-version-range-type': 0.4.0
      '@changesets/git': 3.0.4
      '@changesets/should-skip-package': 0.1.2
      '@changesets/types': 6.1.0
      '@manypkg/get-packages': 1.1.3
      detect-indent: 6.1.0
      fs-extra: 7.0.1
      lodash.startcase: 4.4.0
      outdent: 0.5.0
      prettier: 2.8.8
      resolve-from: 5.0.0
      semver: 7.7.2

  '@changesets/assemble-release-plan@6.0.8':
    dependencies:
      '@changesets/errors': 0.2.0
      '@changesets/get-dependents-graph': 2.1.3
      '@changesets/should-skip-package': 0.1.2
      '@changesets/types': 6.1.0
      '@manypkg/get-packages': 1.1.3
      semver: 7.7.2

  '@changesets/changelog-git@0.2.1':
    dependencies:
      '@changesets/types': 6.1.0

  '@changesets/cli@2.29.4':
    dependencies:
      '@changesets/apply-release-plan': 7.0.12
      '@changesets/assemble-release-plan': 6.0.8
      '@changesets/changelog-git': 0.2.1
      '@changesets/config': 3.1.1
      '@changesets/errors': 0.2.0
      '@changesets/get-dependents-graph': 2.1.3
      '@changesets/get-release-plan': 4.0.12
      '@changesets/git': 3.0.4
      '@changesets/logger': 0.1.1
      '@changesets/pre': 2.0.2
      '@changesets/read': 0.6.5
      '@changesets/should-skip-package': 0.1.2
      '@changesets/types': 6.1.0
      '@changesets/write': 0.4.0
      '@manypkg/get-packages': 1.1.3
      ansi-colors: 4.1.3
      ci-info: 3.9.0
      enquirer: 2.4.1
      external-editor: 3.1.0
      fs-extra: 7.0.1
      mri: 1.2.0
      p-limit: 2.3.0
      package-manager-detector: 0.2.11
      picocolors: 1.1.1
      resolve-from: 5.0.0
      semver: 7.7.2
      spawndamnit: 3.0.1
      term-size: 2.2.1

  '@changesets/config@3.1.1':
    dependencies:
      '@changesets/errors': 0.2.0
      '@changesets/get-dependents-graph': 2.1.3
      '@changesets/logger': 0.1.1
      '@changesets/types': 6.1.0
      '@manypkg/get-packages': 1.1.3
      fs-extra: 7.0.1
      micromatch: 4.0.8

  '@changesets/errors@0.2.0':
    dependencies:
      extendable-error: 0.1.7

  '@changesets/get-dependents-graph@2.1.3':
    dependencies:
      '@changesets/types': 6.1.0
      '@manypkg/get-packages': 1.1.3
      picocolors: 1.1.1
      semver: 7.7.2

  '@changesets/get-release-plan@4.0.12':
    dependencies:
      '@changesets/assemble-release-plan': 6.0.8
      '@changesets/config': 3.1.1
      '@changesets/pre': 2.0.2
      '@changesets/read': 0.6.5
      '@changesets/types': 6.1.0
      '@manypkg/get-packages': 1.1.3

  '@changesets/get-version-range-type@0.4.0': {}

  '@changesets/git@3.0.4':
    dependencies:
      '@changesets/errors': 0.2.0
      '@manypkg/get-packages': 1.1.3
      is-subdir: 1.2.0
      micromatch: 4.0.8
      spawndamnit: 3.0.1

  '@changesets/logger@0.1.1':
    dependencies:
      picocolors: 1.1.1

  '@changesets/parse@0.4.1':
    dependencies:
      '@changesets/types': 6.1.0
      js-yaml: 3.14.1

  '@changesets/pre@2.0.2':
    dependencies:
      '@changesets/errors': 0.2.0
      '@changesets/types': 6.1.0
      '@manypkg/get-packages': 1.1.3
      fs-extra: 7.0.1

  '@changesets/read@0.6.5':
    dependencies:
      '@changesets/git': 3.0.4
      '@changesets/logger': 0.1.1
      '@changesets/parse': 0.4.1
      '@changesets/types': 6.1.0
      fs-extra: 7.0.1
      p-filter: 2.1.0
      picocolors: 1.1.1

  '@changesets/should-skip-package@0.1.2':
    dependencies:
      '@changesets/types': 6.1.0
      '@manypkg/get-packages': 1.1.3

  '@changesets/types@4.1.0': {}

  '@changesets/types@6.1.0': {}

  '@changesets/write@0.4.0':
    dependencies:
      '@changesets/types': 6.1.0
      fs-extra: 7.0.1
      human-id: 4.1.1
      prettier: 2.8.8

  '@clack/core@0.5.0':
    dependencies:
      picocolors: 1.1.1
      sisteransi: 1.0.5

  '@clack/prompts@0.11.0':
    dependencies:
      '@clack/core': 0.5.0
      picocolors: 1.1.1
      sisteransi: 1.0.5

  '@emnapi/runtime@1.4.3':
    dependencies:
      tslib: 2.8.1
    optional: true

  '@esbuild/aix-ppc64@0.25.5':
    optional: true

  '@esbuild/android-arm64@0.25.5':
    optional: true

  '@esbuild/android-arm@0.25.5':
    optional: true

  '@esbuild/android-x64@0.25.5':
    optional: true

  '@esbuild/darwin-arm64@0.25.5':
    optional: true

  '@esbuild/darwin-x64@0.25.5':
    optional: true

  '@esbuild/freebsd-arm64@0.25.5':
    optional: true

  '@esbuild/freebsd-x64@0.25.5':
    optional: true

  '@esbuild/linux-arm64@0.25.5':
    optional: true

  '@esbuild/linux-arm@0.25.5':
    optional: true

  '@esbuild/linux-ia32@0.25.5':
    optional: true

  '@esbuild/linux-loong64@0.25.5':
    optional: true

  '@esbuild/linux-mips64el@0.25.5':
    optional: true

  '@esbuild/linux-ppc64@0.25.5':
    optional: true

  '@esbuild/linux-riscv64@0.25.5':
    optional: true

  '@esbuild/linux-s390x@0.25.5':
    optional: true

  '@esbuild/linux-x64@0.25.5':
    optional: true

  '@esbuild/netbsd-arm64@0.25.5':
    optional: true

  '@esbuild/netbsd-x64@0.25.5':
    optional: true

  '@esbuild/openbsd-arm64@0.25.5':
    optional: true

  '@esbuild/openbsd-x64@0.25.5':
    optional: true

  '@esbuild/sunos-x64@0.25.5':
    optional: true

  '@esbuild/win32-arm64@0.25.5':
    optional: true

  '@esbuild/win32-ia32@0.25.5':
    optional: true

  '@esbuild/win32-x64@0.25.5':
    optional: true

  '@fastify/deepmerge@1.3.0': {}

  '@formatjs/ecma402-abstract@2.3.4':
    dependencies:
      '@formatjs/fast-memoize': 2.2.7
      '@formatjs/intl-localematcher': 0.6.1
      decimal.js: 10.5.0
      tslib: 2.8.1

  '@formatjs/fast-memoize@2.2.7':
    dependencies:
      tslib: 2.8.1

  '@formatjs/icu-messageformat-parser@2.11.2':
    dependencies:
      '@formatjs/ecma402-abstract': 2.3.4
      '@formatjs/icu-skeleton-parser': 1.8.14
      tslib: 2.8.1

  '@formatjs/icu-skeleton-parser@1.8.14':
    dependencies:
      '@formatjs/ecma402-abstract': 2.3.4
      tslib: 2.8.1

  '@formatjs/intl-localematcher@0.6.1':
    dependencies:
      tslib: 2.8.1

  '@img/sharp-darwin-arm64@0.34.2':
    optionalDependencies:
      '@img/sharp-libvips-darwin-arm64': 1.1.0
    optional: true

  '@img/sharp-darwin-x64@0.34.2':
    optionalDependencies:
      '@img/sharp-libvips-darwin-x64': 1.1.0
    optional: true

  '@img/sharp-libvips-darwin-arm64@1.1.0':
    optional: true

  '@img/sharp-libvips-darwin-x64@1.1.0':
    optional: true

  '@img/sharp-libvips-linux-arm64@1.1.0':
    optional: true

  '@img/sharp-libvips-linux-arm@1.1.0':
    optional: true

  '@img/sharp-libvips-linux-ppc64@1.1.0':
    optional: true

  '@img/sharp-libvips-linux-s390x@1.1.0':
    optional: true

  '@img/sharp-libvips-linux-x64@1.1.0':
    optional: true

  '@img/sharp-libvips-linuxmusl-arm64@1.1.0':
    optional: true

  '@img/sharp-libvips-linuxmusl-x64@1.1.0':
    optional: true

  '@img/sharp-linux-arm64@0.34.2':
    optionalDependencies:
      '@img/sharp-libvips-linux-arm64': 1.1.0
    optional: true

  '@img/sharp-linux-arm@0.34.2':
    optionalDependencies:
      '@img/sharp-libvips-linux-arm': 1.1.0
    optional: true

  '@img/sharp-linux-s390x@0.34.2':
    optionalDependencies:
      '@img/sharp-libvips-linux-s390x': 1.1.0
    optional: true

  '@img/sharp-linux-x64@0.34.2':
    optionalDependencies:
      '@img/sharp-libvips-linux-x64': 1.1.0
    optional: true

  '@img/sharp-linuxmusl-arm64@0.34.2':
    optionalDependencies:
      '@img/sharp-libvips-linuxmusl-arm64': 1.1.0
    optional: true

  '@img/sharp-linuxmusl-x64@0.34.2':
    optionalDependencies:
      '@img/sharp-libvips-linuxmusl-x64': 1.1.0
    optional: true

  '@img/sharp-wasm32@0.34.2':
    dependencies:
      '@emnapi/runtime': 1.4.3
    optional: true

  '@img/sharp-win32-arm64@0.34.2':
    optional: true

  '@img/sharp-win32-ia32@0.34.2':
    optional: true

  '@img/sharp-win32-x64@0.34.2':
    optional: true

  '@internationalized/date@3.8.2':
    dependencies:
      '@swc/helpers': 0.5.17

  '@internationalized/message@3.1.8':
    dependencies:
      '@swc/helpers': 0.5.17
      intl-messageformat: 10.7.16

  '@internationalized/number@3.6.3':
    dependencies:
      '@swc/helpers': 0.5.17

  '@internationalized/string@3.2.7':
    dependencies:
      '@swc/helpers': 0.5.17

  '@isaacs/balanced-match@4.0.1': {}

  '@isaacs/brace-expansion@5.0.0':
    dependencies:
      '@isaacs/balanced-match': 4.0.1

  '@isaacs/fs-minipass@4.0.1':
    dependencies:
      minipass: 7.1.2

  '@jridgewell/gen-mapping@0.3.8':
    dependencies:
      '@jridgewell/set-array': 1.2.1
      '@jridgewell/sourcemap-codec': 1.5.0
      '@jridgewell/trace-mapping': 0.3.25

  '@jridgewell/resolve-uri@3.1.2': {}

  '@jridgewell/set-array@1.2.1': {}

  '@jridgewell/source-map@0.3.6':
    dependencies:
      '@jridgewell/gen-mapping': 0.3.8
      '@jridgewell/trace-mapping': 0.3.25
    optional: true

  '@jridgewell/sourcemap-codec@1.5.0': {}

  '@jridgewell/trace-mapping@0.3.25':
    dependencies:
      '@jridgewell/resolve-uri': 3.1.2
      '@jridgewell/sourcemap-codec': 1.5.0

  '@manypkg/find-root@1.1.0':
    dependencies:
      '@babel/runtime': 7.27.6
      '@types/node': 12.20.55
      find-up: 4.1.0
      fs-extra: 8.1.0

  '@manypkg/get-packages@1.1.3':
    dependencies:
      '@babel/runtime': 7.27.6
      '@changesets/types': 4.1.0
      '@manypkg/find-root': 1.1.0
      fs-extra: 8.1.0
      globby: 11.1.0
      read-yaml-file: 1.1.0

  '@mdx-js/loader@3.1.0(webpack@5.97.1)':
    dependencies:
      '@mdx-js/mdx': 3.1.0(acorn@8.15.0)
      source-map: 0.7.4
    optionalDependencies:
      webpack: 5.97.1
    transitivePeerDependencies:
      - acorn
      - supports-color

  '@mdx-js/mdx@3.1.0(acorn@8.15.0)':
    dependencies:
      '@types/estree': 1.0.8
      '@types/estree-jsx': 1.0.5
      '@types/hast': 3.0.4
      '@types/mdx': 2.0.13
      collapse-white-space: 2.1.0
      devlop: 1.1.0
      estree-util-is-identifier-name: 3.0.0
      estree-util-scope: 1.0.0
      estree-walker: 3.0.3
      hast-util-to-jsx-runtime: 2.3.6
      markdown-extensions: 2.0.0
      recma-build-jsx: 1.0.0
      recma-jsx: 1.0.0(acorn@8.15.0)
      recma-stringify: 1.0.0
      rehype-recma: 1.0.0
      remark-mdx: 3.1.0
      remark-parse: 11.0.0
      remark-rehype: 11.1.2
      source-map: 0.7.4
      unified: 11.0.5
      unist-util-position-from-estree: 2.0.0
      unist-util-stringify-position: 4.0.0
      unist-util-visit: 5.0.0
      vfile: 6.0.3
    transitivePeerDependencies:
      - acorn
      - supports-color

  '@mdx-js/react@3.1.0(@types/react@19.1.8)(react@19.1.0)':
    dependencies:
      '@types/mdx': 2.0.13
      '@types/react': 19.1.8
      react: 19.1.0

  '@mdx-js/rollup@3.1.0(acorn@8.15.0)(rollup@4.43.0)':
    dependencies:
      '@mdx-js/mdx': 3.1.0(acorn@8.15.0)
      '@rollup/pluginutils': 5.1.4(rollup@4.43.0)
      rollup: 4.43.0
      source-map: 0.7.4
      vfile: 6.0.3
    transitivePeerDependencies:
      - acorn
      - supports-color

  '@next/env@15.3.3': {}

  '@next/mdx@15.3.3(@mdx-js/loader@3.1.0(webpack@5.97.1))(@mdx-js/react@3.1.0(@types/react@19.1.8)(react@19.1.0))':
    dependencies:
      source-map: 0.7.4
    optionalDependencies:
      '@mdx-js/loader': 3.1.0(webpack@5.97.1)
      '@mdx-js/react': 3.1.0(@types/react@19.1.8)(react@19.1.0)

  '@next/swc-darwin-arm64@15.3.3':
    optional: true

  '@next/swc-darwin-x64@15.3.3':
    optional: true

  '@next/swc-linux-arm64-gnu@15.3.3':
    optional: true

  '@next/swc-linux-arm64-musl@15.3.3':
    optional: true

  '@next/swc-linux-x64-gnu@15.3.3':
    optional: true

  '@next/swc-linux-x64-musl@15.3.3':
    optional: true

  '@next/swc-win32-arm64-msvc@15.3.3':
    optional: true

  '@next/swc-win32-x64-msvc@15.3.3':
    optional: true

  '@nodelib/fs.scandir@2.1.5':
    dependencies:
      '@nodelib/fs.stat': 2.0.5
      run-parallel: 1.2.0

  '@nodelib/fs.stat@2.0.5': {}

  '@nodelib/fs.walk@1.2.8':
    dependencies:
      '@nodelib/fs.scandir': 2.1.5
      fastq: 1.19.1

  '@preact/signals-core@1.10.0': {}

  '@react-aria/autocomplete@3.0.0-beta.5(react-dom@19.1.0(react@19.1.0))(react@19.1.0)':
    dependencies:
      '@react-aria/combobox': 3.12.5(react-dom@19.1.0(react@19.1.0))(react@19.1.0)
      '@react-aria/focus': 3.20.5(react-dom@19.1.0(react@19.1.0))(react@19.1.0)
      '@react-aria/i18n': 3.12.10(react-dom@19.1.0(react@19.1.0))(react@19.1.0)
      '@react-aria/interactions': 3.25.3(react-dom@19.1.0(react@19.1.0))(react@19.1.0)
      '@react-aria/listbox': 3.14.6(react-dom@19.1.0(react@19.1.0))(react@19.1.0)
      '@react-aria/searchfield': 3.8.6(react-dom@19.1.0(react@19.1.0))(react@19.1.0)
      '@react-aria/textfield': 3.17.5(react-dom@19.1.0(react@19.1.0))(react@19.1.0)
      '@react-aria/utils': 3.29.1(react-dom@19.1.0(react@19.1.0))(react@19.1.0)
      '@react-stately/autocomplete': 3.0.0-beta.2(react@19.1.0)
      '@react-stately/combobox': 3.10.6(react@19.1.0)
      '@react-types/autocomplete': 3.0.0-alpha.32(react@19.1.0)
      '@react-types/button': 3.12.2(react@19.1.0)
      '@react-types/shared': 3.30.0(react@19.1.0)
      '@swc/helpers': 0.5.17
      react: 19.1.0
      react-dom: 19.1.0(react@19.1.0)

  '@react-aria/breadcrumbs@3.5.26(react-dom@19.1.0(react@19.1.0))(react@19.1.0)':
    dependencies:
      '@react-aria/i18n': 3.12.10(react-dom@19.1.0(react@19.1.0))(react@19.1.0)
      '@react-aria/link': 3.8.3(react-dom@19.1.0(react@19.1.0))(react@19.1.0)
      '@react-aria/utils': 3.29.1(react-dom@19.1.0(react@19.1.0))(react@19.1.0)
      '@react-types/breadcrumbs': 3.7.14(react@19.1.0)
      '@react-types/shared': 3.30.0(react@19.1.0)
      '@swc/helpers': 0.5.17
      react: 19.1.0
      react-dom: 19.1.0(react@19.1.0)

  '@react-aria/button@3.13.3(react-dom@19.1.0(react@19.1.0))(react@19.1.0)':
    dependencies:
      '@react-aria/interactions': 3.25.3(react-dom@19.1.0(react@19.1.0))(react@19.1.0)
      '@react-aria/toolbar': 3.0.0-beta.18(react-dom@19.1.0(react@19.1.0))(react@19.1.0)
      '@react-aria/utils': 3.29.1(react-dom@19.1.0(react@19.1.0))(react@19.1.0)
      '@react-stately/toggle': 3.8.5(react@19.1.0)
      '@react-types/button': 3.12.2(react@19.1.0)
      '@react-types/shared': 3.30.0(react@19.1.0)
      '@swc/helpers': 0.5.17
      react: 19.1.0
      react-dom: 19.1.0(react@19.1.0)

  '@react-aria/calendar@3.8.3(react-dom@19.1.0(react@19.1.0))(react@19.1.0)':
    dependencies:
      '@internationalized/date': 3.8.2
      '@react-aria/i18n': 3.12.10(react-dom@19.1.0(react@19.1.0))(react@19.1.0)
      '@react-aria/interactions': 3.25.3(react-dom@19.1.0(react@19.1.0))(react@19.1.0)
      '@react-aria/live-announcer': 3.4.3
      '@react-aria/utils': 3.29.1(react-dom@19.1.0(react@19.1.0))(react@19.1.0)
      '@react-stately/calendar': 3.8.2(react@19.1.0)
      '@react-types/button': 3.12.2(react@19.1.0)
      '@react-types/calendar': 3.7.2(react@19.1.0)
      '@react-types/shared': 3.30.0(react@19.1.0)
      '@swc/helpers': 0.5.17
      react: 19.1.0
      react-dom: 19.1.0(react@19.1.0)

  '@react-aria/checkbox@3.15.7(react-dom@19.1.0(react@19.1.0))(react@19.1.0)':
    dependencies:
      '@react-aria/form': 3.0.18(react-dom@19.1.0(react@19.1.0))(react@19.1.0)
      '@react-aria/interactions': 3.25.3(react-dom@19.1.0(react@19.1.0))(react@19.1.0)
      '@react-aria/label': 3.7.19(react-dom@19.1.0(react@19.1.0))(react@19.1.0)
      '@react-aria/toggle': 3.11.5(react-dom@19.1.0(react@19.1.0))(react@19.1.0)
      '@react-aria/utils': 3.29.1(react-dom@19.1.0(react@19.1.0))(react@19.1.0)
      '@react-stately/checkbox': 3.6.15(react@19.1.0)
      '@react-stately/form': 3.1.5(react@19.1.0)
      '@react-stately/toggle': 3.8.5(react@19.1.0)
      '@react-types/checkbox': 3.9.5(react@19.1.0)
      '@react-types/shared': 3.30.0(react@19.1.0)
      '@swc/helpers': 0.5.17
      react: 19.1.0
      react-dom: 19.1.0(react@19.1.0)

  '@react-aria/collections@3.0.0-rc.3(react-dom@19.1.0(react@19.1.0))(react@19.1.0)':
    dependencies:
      '@react-aria/interactions': 3.25.3(react-dom@19.1.0(react@19.1.0))(react@19.1.0)
      '@react-aria/ssr': 3.9.9(react@19.1.0)
      '@react-aria/utils': 3.29.1(react-dom@19.1.0(react@19.1.0))(react@19.1.0)
      '@react-types/shared': 3.30.0(react@19.1.0)
      '@swc/helpers': 0.5.17
      react: 19.1.0
      react-dom: 19.1.0(react@19.1.0)
      use-sync-external-store: 1.5.0(react@19.1.0)

  '@react-aria/color@3.0.9(react-dom@19.1.0(react@19.1.0))(react@19.1.0)':
    dependencies:
      '@react-aria/i18n': 3.12.10(react-dom@19.1.0(react@19.1.0))(react@19.1.0)
      '@react-aria/interactions': 3.25.3(react-dom@19.1.0(react@19.1.0))(react@19.1.0)
      '@react-aria/numberfield': 3.11.16(react-dom@19.1.0(react@19.1.0))(react@19.1.0)
      '@react-aria/slider': 3.7.21(react-dom@19.1.0(react@19.1.0))(react@19.1.0)
      '@react-aria/spinbutton': 3.6.16(react-dom@19.1.0(react@19.1.0))(react@19.1.0)
      '@react-aria/textfield': 3.17.5(react-dom@19.1.0(react@19.1.0))(react@19.1.0)
      '@react-aria/utils': 3.29.1(react-dom@19.1.0(react@19.1.0))(react@19.1.0)
      '@react-aria/visually-hidden': 3.8.25(react-dom@19.1.0(react@19.1.0))(react@19.1.0)
      '@react-stately/color': 3.8.6(react@19.1.0)
      '@react-stately/form': 3.1.5(react@19.1.0)
      '@react-types/color': 3.0.6(react@19.1.0)
      '@react-types/shared': 3.30.0(react@19.1.0)
      '@swc/helpers': 0.5.17
      react: 19.1.0
      react-dom: 19.1.0(react@19.1.0)

  '@react-aria/combobox@3.12.5(react-dom@19.1.0(react@19.1.0))(react@19.1.0)':
    dependencies:
      '@react-aria/focus': 3.20.5(react-dom@19.1.0(react@19.1.0))(react@19.1.0)
      '@react-aria/i18n': 3.12.10(react-dom@19.1.0(react@19.1.0))(react@19.1.0)
      '@react-aria/listbox': 3.14.6(react-dom@19.1.0(react@19.1.0))(react@19.1.0)
      '@react-aria/live-announcer': 3.4.3
      '@react-aria/menu': 3.18.5(react-dom@19.1.0(react@19.1.0))(react@19.1.0)
      '@react-aria/overlays': 3.27.3(react-dom@19.1.0(react@19.1.0))(react@19.1.0)
      '@react-aria/selection': 3.24.3(react-dom@19.1.0(react@19.1.0))(react@19.1.0)
      '@react-aria/textfield': 3.17.5(react-dom@19.1.0(react@19.1.0))(react@19.1.0)
      '@react-aria/utils': 3.29.1(react-dom@19.1.0(react@19.1.0))(react@19.1.0)
      '@react-stately/collections': 3.12.5(react@19.1.0)
      '@react-stately/combobox': 3.10.6(react@19.1.0)
      '@react-stately/form': 3.1.5(react@19.1.0)
      '@react-types/button': 3.12.2(react@19.1.0)
      '@react-types/combobox': 3.13.6(react@19.1.0)
      '@react-types/shared': 3.30.0(react@19.1.0)
      '@swc/helpers': 0.5.17
      react: 19.1.0
      react-dom: 19.1.0(react@19.1.0)

  '@react-aria/datepicker@3.14.5(react-dom@19.1.0(react@19.1.0))(react@19.1.0)':
    dependencies:
      '@internationalized/date': 3.8.2
      '@internationalized/number': 3.6.3
      '@internationalized/string': 3.2.7
      '@react-aria/focus': 3.20.5(react-dom@19.1.0(react@19.1.0))(react@19.1.0)
      '@react-aria/form': 3.0.18(react-dom@19.1.0(react@19.1.0))(react@19.1.0)
      '@react-aria/i18n': 3.12.10(react-dom@19.1.0(react@19.1.0))(react@19.1.0)
      '@react-aria/interactions': 3.25.3(react-dom@19.1.0(react@19.1.0))(react@19.1.0)
      '@react-aria/label': 3.7.19(react-dom@19.1.0(react@19.1.0))(react@19.1.0)
      '@react-aria/spinbutton': 3.6.16(react-dom@19.1.0(react@19.1.0))(react@19.1.0)
      '@react-aria/utils': 3.29.1(react-dom@19.1.0(react@19.1.0))(react@19.1.0)
      '@react-stately/datepicker': 3.14.2(react@19.1.0)
      '@react-stately/form': 3.1.5(react@19.1.0)
      '@react-types/button': 3.12.2(react@19.1.0)
      '@react-types/calendar': 3.7.2(react@19.1.0)
      '@react-types/datepicker': 3.12.2(react@19.1.0)
      '@react-types/dialog': 3.5.19(react@19.1.0)
      '@react-types/shared': 3.30.0(react@19.1.0)
      '@swc/helpers': 0.5.17
      react: 19.1.0
      react-dom: 19.1.0(react@19.1.0)

  '@react-aria/dialog@3.5.27(react-dom@19.1.0(react@19.1.0))(react@19.1.0)':
    dependencies:
      '@react-aria/interactions': 3.25.3(react-dom@19.1.0(react@19.1.0))(react@19.1.0)
      '@react-aria/overlays': 3.27.3(react-dom@19.1.0(react@19.1.0))(react@19.1.0)
      '@react-aria/utils': 3.29.1(react-dom@19.1.0(react@19.1.0))(react@19.1.0)
      '@react-types/dialog': 3.5.19(react@19.1.0)
      '@react-types/shared': 3.30.0(react@19.1.0)
      '@swc/helpers': 0.5.17
      react: 19.1.0
      react-dom: 19.1.0(react@19.1.0)

  '@react-aria/disclosure@3.0.6(react-dom@19.1.0(react@19.1.0))(react@19.1.0)':
    dependencies:
      '@react-aria/ssr': 3.9.9(react@19.1.0)
      '@react-aria/utils': 3.29.1(react-dom@19.1.0(react@19.1.0))(react@19.1.0)
      '@react-stately/disclosure': 3.0.5(react@19.1.0)
      '@react-types/button': 3.12.2(react@19.1.0)
      '@swc/helpers': 0.5.17
      react: 19.1.0
      react-dom: 19.1.0(react@19.1.0)

  '@react-aria/dnd@3.10.1(react-dom@19.1.0(react@19.1.0))(react@19.1.0)':
    dependencies:
      '@internationalized/string': 3.2.7
      '@react-aria/i18n': 3.12.10(react-dom@19.1.0(react@19.1.0))(react@19.1.0)
      '@react-aria/interactions': 3.25.3(react-dom@19.1.0(react@19.1.0))(react@19.1.0)
      '@react-aria/live-announcer': 3.4.3
      '@react-aria/overlays': 3.27.3(react-dom@19.1.0(react@19.1.0))(react@19.1.0)
      '@react-aria/utils': 3.29.1(react-dom@19.1.0(react@19.1.0))(react@19.1.0)
      '@react-stately/collections': 3.12.5(react@19.1.0)
      '@react-stately/dnd': 3.6.0(react@19.1.0)
      '@react-types/button': 3.12.2(react@19.1.0)
      '@react-types/shared': 3.30.0(react@19.1.0)
      '@swc/helpers': 0.5.17
      react: 19.1.0
      react-dom: 19.1.0(react@19.1.0)

  '@react-aria/focus@3.20.5(react-dom@19.1.0(react@19.1.0))(react@19.1.0)':
    dependencies:
      '@react-aria/interactions': 3.25.3(react-dom@19.1.0(react@19.1.0))(react@19.1.0)
      '@react-aria/utils': 3.29.1(react-dom@19.1.0(react@19.1.0))(react@19.1.0)
      '@react-types/shared': 3.30.0(react@19.1.0)
      '@swc/helpers': 0.5.17
      clsx: 2.1.1
      react: 19.1.0
      react-dom: 19.1.0(react@19.1.0)

  '@react-aria/form@3.0.18(react-dom@19.1.0(react@19.1.0))(react@19.1.0)':
    dependencies:
      '@react-aria/interactions': 3.25.3(react-dom@19.1.0(react@19.1.0))(react@19.1.0)
      '@react-aria/utils': 3.29.1(react-dom@19.1.0(react@19.1.0))(react@19.1.0)
      '@react-stately/form': 3.1.5(react@19.1.0)
      '@react-types/shared': 3.30.0(react@19.1.0)
      '@swc/helpers': 0.5.17
      react: 19.1.0
      react-dom: 19.1.0(react@19.1.0)

  '@react-aria/grid@3.14.2(react-dom@19.1.0(react@19.1.0))(react@19.1.0)':
    dependencies:
      '@react-aria/focus': 3.20.5(react-dom@19.1.0(react@19.1.0))(react@19.1.0)
      '@react-aria/i18n': 3.12.10(react-dom@19.1.0(react@19.1.0))(react@19.1.0)
      '@react-aria/interactions': 3.25.3(react-dom@19.1.0(react@19.1.0))(react@19.1.0)
      '@react-aria/live-announcer': 3.4.3
      '@react-aria/selection': 3.24.3(react-dom@19.1.0(react@19.1.0))(react@19.1.0)
      '@react-aria/utils': 3.29.1(react-dom@19.1.0(react@19.1.0))(react@19.1.0)
      '@react-stately/collections': 3.12.5(react@19.1.0)
      '@react-stately/grid': 3.11.3(react@19.1.0)
      '@react-stately/selection': 3.20.3(react@19.1.0)
      '@react-types/checkbox': 3.9.5(react@19.1.0)
      '@react-types/grid': 3.3.3(react@19.1.0)
      '@react-types/shared': 3.30.0(react@19.1.0)
      '@swc/helpers': 0.5.17
      react: 19.1.0
      react-dom: 19.1.0(react@19.1.0)

  '@react-aria/gridlist@3.13.2(react-dom@19.1.0(react@19.1.0))(react@19.1.0)':
    dependencies:
      '@react-aria/focus': 3.20.5(react-dom@19.1.0(react@19.1.0))(react@19.1.0)
      '@react-aria/grid': 3.14.2(react-dom@19.1.0(react@19.1.0))(react@19.1.0)
      '@react-aria/i18n': 3.12.10(react-dom@19.1.0(react@19.1.0))(react@19.1.0)
      '@react-aria/interactions': 3.25.3(react-dom@19.1.0(react@19.1.0))(react@19.1.0)
      '@react-aria/selection': 3.24.3(react-dom@19.1.0(react@19.1.0))(react@19.1.0)
      '@react-aria/utils': 3.29.1(react-dom@19.1.0(react@19.1.0))(react@19.1.0)
      '@react-stately/collections': 3.12.5(react@19.1.0)
      '@react-stately/list': 3.12.3(react@19.1.0)
      '@react-stately/tree': 3.9.0(react@19.1.0)
      '@react-types/shared': 3.30.0(react@19.1.0)
      '@swc/helpers': 0.5.17
      react: 19.1.0
      react-dom: 19.1.0(react@19.1.0)

  '@react-aria/i18n@3.12.10(react-dom@19.1.0(react@19.1.0))(react@19.1.0)':
    dependencies:
      '@internationalized/date': 3.8.2
      '@internationalized/message': 3.1.8
      '@internationalized/number': 3.6.3
      '@internationalized/string': 3.2.7
      '@react-aria/ssr': 3.9.9(react@19.1.0)
      '@react-aria/utils': 3.29.1(react-dom@19.1.0(react@19.1.0))(react@19.1.0)
      '@react-types/shared': 3.30.0(react@19.1.0)
      '@swc/helpers': 0.5.17
      react: 19.1.0
      react-dom: 19.1.0(react@19.1.0)

  '@react-aria/interactions@3.25.3(react-dom@19.1.0(react@19.1.0))(react@19.1.0)':
    dependencies:
      '@react-aria/ssr': 3.9.9(react@19.1.0)
      '@react-aria/utils': 3.29.1(react-dom@19.1.0(react@19.1.0))(react@19.1.0)
      '@react-stately/flags': 3.1.2
      '@react-types/shared': 3.30.0(react@19.1.0)
      '@swc/helpers': 0.5.17
      react: 19.1.0
      react-dom: 19.1.0(react@19.1.0)

  '@react-aria/label@3.7.19(react-dom@19.1.0(react@19.1.0))(react@19.1.0)':
    dependencies:
      '@react-aria/utils': 3.29.1(react-dom@19.1.0(react@19.1.0))(react@19.1.0)
      '@react-types/shared': 3.30.0(react@19.1.0)
      '@swc/helpers': 0.5.17
      react: 19.1.0
      react-dom: 19.1.0(react@19.1.0)

  '@react-aria/landmark@3.0.4(react-dom@19.1.0(react@19.1.0))(react@19.1.0)':
    dependencies:
      '@react-aria/utils': 3.29.1(react-dom@19.1.0(react@19.1.0))(react@19.1.0)
      '@react-types/shared': 3.30.0(react@19.1.0)
      '@swc/helpers': 0.5.17
      react: 19.1.0
      react-dom: 19.1.0(react@19.1.0)
      use-sync-external-store: 1.5.0(react@19.1.0)

  '@react-aria/link@3.8.3(react-dom@19.1.0(react@19.1.0))(react@19.1.0)':
    dependencies:
      '@react-aria/interactions': 3.25.3(react-dom@19.1.0(react@19.1.0))(react@19.1.0)
      '@react-aria/utils': 3.29.1(react-dom@19.1.0(react@19.1.0))(react@19.1.0)
      '@react-types/link': 3.6.2(react@19.1.0)
      '@react-types/shared': 3.30.0(react@19.1.0)
      '@swc/helpers': 0.5.17
      react: 19.1.0
      react-dom: 19.1.0(react@19.1.0)

  '@react-aria/listbox@3.14.6(react-dom@19.1.0(react@19.1.0))(react@19.1.0)':
    dependencies:
      '@react-aria/interactions': 3.25.3(react-dom@19.1.0(react@19.1.0))(react@19.1.0)
      '@react-aria/label': 3.7.19(react-dom@19.1.0(react@19.1.0))(react@19.1.0)
      '@react-aria/selection': 3.24.3(react-dom@19.1.0(react@19.1.0))(react@19.1.0)
      '@react-aria/utils': 3.29.1(react-dom@19.1.0(react@19.1.0))(react@19.1.0)
      '@react-stately/collections': 3.12.5(react@19.1.0)
      '@react-stately/list': 3.12.3(react@19.1.0)
      '@react-types/listbox': 3.7.1(react@19.1.0)
      '@react-types/shared': 3.30.0(react@19.1.0)
      '@swc/helpers': 0.5.17
      react: 19.1.0
      react-dom: 19.1.0(react@19.1.0)

  '@react-aria/live-announcer@3.4.3':
    dependencies:
      '@swc/helpers': 0.5.17

  '@react-aria/menu@3.18.5(react-dom@19.1.0(react@19.1.0))(react@19.1.0)':
    dependencies:
      '@react-aria/focus': 3.20.5(react-dom@19.1.0(react@19.1.0))(react@19.1.0)
      '@react-aria/i18n': 3.12.10(react-dom@19.1.0(react@19.1.0))(react@19.1.0)
      '@react-aria/interactions': 3.25.3(react-dom@19.1.0(react@19.1.0))(react@19.1.0)
      '@react-aria/overlays': 3.27.3(react-dom@19.1.0(react@19.1.0))(react@19.1.0)
      '@react-aria/selection': 3.24.3(react-dom@19.1.0(react@19.1.0))(react@19.1.0)
      '@react-aria/utils': 3.29.1(react-dom@19.1.0(react@19.1.0))(react@19.1.0)
      '@react-stately/collections': 3.12.5(react@19.1.0)
      '@react-stately/menu': 3.9.5(react@19.1.0)
      '@react-stately/selection': 3.20.3(react@19.1.0)
      '@react-stately/tree': 3.9.0(react@19.1.0)
      '@react-types/button': 3.12.2(react@19.1.0)
      '@react-types/menu': 3.10.2(react@19.1.0)
      '@react-types/shared': 3.30.0(react@19.1.0)
      '@swc/helpers': 0.5.17
      react: 19.1.0
      react-dom: 19.1.0(react@19.1.0)

  '@react-aria/meter@3.4.24(react-dom@19.1.0(react@19.1.0))(react@19.1.0)':
    dependencies:
      '@react-aria/progress': 3.4.24(react-dom@19.1.0(react@19.1.0))(react@19.1.0)
      '@react-types/meter': 3.4.10(react@19.1.0)
      '@react-types/shared': 3.30.0(react@19.1.0)
      '@swc/helpers': 0.5.17
      react: 19.1.0
      react-dom: 19.1.0(react@19.1.0)

  '@react-aria/numberfield@3.11.16(react-dom@19.1.0(react@19.1.0))(react@19.1.0)':
    dependencies:
      '@react-aria/i18n': 3.12.10(react-dom@19.1.0(react@19.1.0))(react@19.1.0)
      '@react-aria/interactions': 3.25.3(react-dom@19.1.0(react@19.1.0))(react@19.1.0)
      '@react-aria/spinbutton': 3.6.16(react-dom@19.1.0(react@19.1.0))(react@19.1.0)
      '@react-aria/textfield': 3.17.5(react-dom@19.1.0(react@19.1.0))(react@19.1.0)
      '@react-aria/utils': 3.29.1(react-dom@19.1.0(react@19.1.0))(react@19.1.0)
      '@react-stately/form': 3.1.5(react@19.1.0)
      '@react-stately/numberfield': 3.9.13(react@19.1.0)
      '@react-types/button': 3.12.2(react@19.1.0)
      '@react-types/numberfield': 3.8.12(react@19.1.0)
      '@react-types/shared': 3.30.0(react@19.1.0)
      '@swc/helpers': 0.5.17
      react: 19.1.0
      react-dom: 19.1.0(react@19.1.0)

  '@react-aria/overlays@3.27.3(react-dom@19.1.0(react@19.1.0))(react@19.1.0)':
    dependencies:
      '@react-aria/focus': 3.20.5(react-dom@19.1.0(react@19.1.0))(react@19.1.0)
      '@react-aria/i18n': 3.12.10(react-dom@19.1.0(react@19.1.0))(react@19.1.0)
      '@react-aria/interactions': 3.25.3(react-dom@19.1.0(react@19.1.0))(react@19.1.0)
      '@react-aria/ssr': 3.9.9(react@19.1.0)
      '@react-aria/utils': 3.29.1(react-dom@19.1.0(react@19.1.0))(react@19.1.0)
      '@react-aria/visually-hidden': 3.8.25(react-dom@19.1.0(react@19.1.0))(react@19.1.0)
      '@react-stately/overlays': 3.6.17(react@19.1.0)
      '@react-types/button': 3.12.2(react@19.1.0)
      '@react-types/overlays': 3.8.16(react@19.1.0)
      '@react-types/shared': 3.30.0(react@19.1.0)
      '@swc/helpers': 0.5.17
      react: 19.1.0
      react-dom: 19.1.0(react@19.1.0)

  '@react-aria/progress@3.4.24(react-dom@19.1.0(react@19.1.0))(react@19.1.0)':
    dependencies:
      '@react-aria/i18n': 3.12.10(react-dom@19.1.0(react@19.1.0))(react@19.1.0)
      '@react-aria/label': 3.7.19(react-dom@19.1.0(react@19.1.0))(react@19.1.0)
      '@react-aria/utils': 3.29.1(react-dom@19.1.0(react@19.1.0))(react@19.1.0)
      '@react-types/progress': 3.5.13(react@19.1.0)
      '@react-types/shared': 3.30.0(react@19.1.0)
      '@swc/helpers': 0.5.17
      react: 19.1.0
      react-dom: 19.1.0(react@19.1.0)

  '@react-aria/radio@3.11.5(react-dom@19.1.0(react@19.1.0))(react@19.1.0)':
    dependencies:
      '@react-aria/focus': 3.20.5(react-dom@19.1.0(react@19.1.0))(react@19.1.0)
      '@react-aria/form': 3.0.18(react-dom@19.1.0(react@19.1.0))(react@19.1.0)
      '@react-aria/i18n': 3.12.10(react-dom@19.1.0(react@19.1.0))(react@19.1.0)
      '@react-aria/interactions': 3.25.3(react-dom@19.1.0(react@19.1.0))(react@19.1.0)
      '@react-aria/label': 3.7.19(react-dom@19.1.0(react@19.1.0))(react@19.1.0)
      '@react-aria/utils': 3.29.1(react-dom@19.1.0(react@19.1.0))(react@19.1.0)
      '@react-stately/radio': 3.10.14(react@19.1.0)
      '@react-types/radio': 3.8.10(react@19.1.0)
      '@react-types/shared': 3.30.0(react@19.1.0)
      '@swc/helpers': 0.5.17
      react: 19.1.0
      react-dom: 19.1.0(react@19.1.0)

  '@react-aria/searchfield@3.8.6(react-dom@19.1.0(react@19.1.0))(react@19.1.0)':
    dependencies:
      '@react-aria/i18n': 3.12.10(react-dom@19.1.0(react@19.1.0))(react@19.1.0)
      '@react-aria/textfield': 3.17.5(react-dom@19.1.0(react@19.1.0))(react@19.1.0)
      '@react-aria/utils': 3.29.1(react-dom@19.1.0(react@19.1.0))(react@19.1.0)
      '@react-stately/searchfield': 3.5.13(react@19.1.0)
      '@react-types/button': 3.12.2(react@19.1.0)
      '@react-types/searchfield': 3.6.3(react@19.1.0)
      '@react-types/shared': 3.30.0(react@19.1.0)
      '@swc/helpers': 0.5.17
      react: 19.1.0
      react-dom: 19.1.0(react@19.1.0)

  '@react-aria/select@3.15.7(react-dom@19.1.0(react@19.1.0))(react@19.1.0)':
    dependencies:
      '@react-aria/form': 3.0.18(react-dom@19.1.0(react@19.1.0))(react@19.1.0)
      '@react-aria/i18n': 3.12.10(react-dom@19.1.0(react@19.1.0))(react@19.1.0)
      '@react-aria/interactions': 3.25.3(react-dom@19.1.0(react@19.1.0))(react@19.1.0)
      '@react-aria/label': 3.7.19(react-dom@19.1.0(react@19.1.0))(react@19.1.0)
      '@react-aria/listbox': 3.14.6(react-dom@19.1.0(react@19.1.0))(react@19.1.0)
      '@react-aria/menu': 3.18.5(react-dom@19.1.0(react@19.1.0))(react@19.1.0)
      '@react-aria/selection': 3.24.3(react-dom@19.1.0(react@19.1.0))(react@19.1.0)
      '@react-aria/utils': 3.29.1(react-dom@19.1.0(react@19.1.0))(react@19.1.0)
      '@react-aria/visually-hidden': 3.8.25(react-dom@19.1.0(react@19.1.0))(react@19.1.0)
      '@react-stately/select': 3.6.14(react@19.1.0)
      '@react-types/button': 3.12.2(react@19.1.0)
      '@react-types/select': 3.9.13(react@19.1.0)
      '@react-types/shared': 3.30.0(react@19.1.0)
      '@swc/helpers': 0.5.17
      react: 19.1.0
      react-dom: 19.1.0(react@19.1.0)

  '@react-aria/selection@3.24.3(react-dom@19.1.0(react@19.1.0))(react@19.1.0)':
    dependencies:
      '@react-aria/focus': 3.20.5(react-dom@19.1.0(react@19.1.0))(react@19.1.0)
      '@react-aria/i18n': 3.12.10(react-dom@19.1.0(react@19.1.0))(react@19.1.0)
      '@react-aria/interactions': 3.25.3(react-dom@19.1.0(react@19.1.0))(react@19.1.0)
      '@react-aria/utils': 3.29.1(react-dom@19.1.0(react@19.1.0))(react@19.1.0)
      '@react-stately/selection': 3.20.3(react@19.1.0)
      '@react-types/shared': 3.30.0(react@19.1.0)
      '@swc/helpers': 0.5.17
      react: 19.1.0
      react-dom: 19.1.0(react@19.1.0)

  '@react-aria/separator@3.4.10(react-dom@19.1.0(react@19.1.0))(react@19.1.0)':
    dependencies:
      '@react-aria/utils': 3.29.1(react-dom@19.1.0(react@19.1.0))(react@19.1.0)
      '@react-types/shared': 3.30.0(react@19.1.0)
      '@swc/helpers': 0.5.17
      react: 19.1.0
      react-dom: 19.1.0(react@19.1.0)

  '@react-aria/slider@3.7.21(react-dom@19.1.0(react@19.1.0))(react@19.1.0)':
    dependencies:
      '@react-aria/i18n': 3.12.10(react-dom@19.1.0(react@19.1.0))(react@19.1.0)
      '@react-aria/interactions': 3.25.3(react-dom@19.1.0(react@19.1.0))(react@19.1.0)
      '@react-aria/label': 3.7.19(react-dom@19.1.0(react@19.1.0))(react@19.1.0)
      '@react-aria/utils': 3.29.1(react-dom@19.1.0(react@19.1.0))(react@19.1.0)
      '@react-stately/slider': 3.6.5(react@19.1.0)
      '@react-types/shared': 3.30.0(react@19.1.0)
      '@react-types/slider': 3.7.12(react@19.1.0)
      '@swc/helpers': 0.5.17
      react: 19.1.0
      react-dom: 19.1.0(react@19.1.0)

  '@react-aria/spinbutton@3.6.16(react-dom@19.1.0(react@19.1.0))(react@19.1.0)':
    dependencies:
      '@react-aria/i18n': 3.12.10(react-dom@19.1.0(react@19.1.0))(react@19.1.0)
      '@react-aria/live-announcer': 3.4.3
      '@react-aria/utils': 3.29.1(react-dom@19.1.0(react@19.1.0))(react@19.1.0)
      '@react-types/button': 3.12.2(react@19.1.0)
      '@react-types/shared': 3.30.0(react@19.1.0)
      '@swc/helpers': 0.5.17
      react: 19.1.0
      react-dom: 19.1.0(react@19.1.0)

  '@react-aria/ssr@3.9.9(react@19.1.0)':
    dependencies:
      '@swc/helpers': 0.5.17
      react: 19.1.0

  '@react-aria/switch@3.7.5(react-dom@19.1.0(react@19.1.0))(react@19.1.0)':
    dependencies:
      '@react-aria/toggle': 3.11.5(react-dom@19.1.0(react@19.1.0))(react@19.1.0)
      '@react-stately/toggle': 3.8.5(react@19.1.0)
      '@react-types/shared': 3.30.0(react@19.1.0)
      '@react-types/switch': 3.5.12(react@19.1.0)
      '@swc/helpers': 0.5.17
      react: 19.1.0
      react-dom: 19.1.0(react@19.1.0)

  '@react-aria/table@3.17.5(react-dom@19.1.0(react@19.1.0))(react@19.1.0)':
    dependencies:
      '@react-aria/focus': 3.20.5(react-dom@19.1.0(react@19.1.0))(react@19.1.0)
      '@react-aria/grid': 3.14.2(react-dom@19.1.0(react@19.1.0))(react@19.1.0)
      '@react-aria/i18n': 3.12.10(react-dom@19.1.0(react@19.1.0))(react@19.1.0)
      '@react-aria/interactions': 3.25.3(react-dom@19.1.0(react@19.1.0))(react@19.1.0)
      '@react-aria/live-announcer': 3.4.3
      '@react-aria/utils': 3.29.1(react-dom@19.1.0(react@19.1.0))(react@19.1.0)
      '@react-aria/visually-hidden': 3.8.25(react-dom@19.1.0(react@19.1.0))(react@19.1.0)
      '@react-stately/collections': 3.12.5(react@19.1.0)
      '@react-stately/flags': 3.1.2
      '@react-stately/table': 3.14.3(react@19.1.0)
      '@react-types/checkbox': 3.9.5(react@19.1.0)
      '@react-types/grid': 3.3.3(react@19.1.0)
      '@react-types/shared': 3.30.0(react@19.1.0)
      '@react-types/table': 3.13.1(react@19.1.0)
      '@swc/helpers': 0.5.17
      react: 19.1.0
      react-dom: 19.1.0(react@19.1.0)

  '@react-aria/tabs@3.10.5(react-dom@19.1.0(react@19.1.0))(react@19.1.0)':
    dependencies:
      '@react-aria/focus': 3.20.5(react-dom@19.1.0(react@19.1.0))(react@19.1.0)
      '@react-aria/i18n': 3.12.10(react-dom@19.1.0(react@19.1.0))(react@19.1.0)
      '@react-aria/selection': 3.24.3(react-dom@19.1.0(react@19.1.0))(react@19.1.0)
      '@react-aria/utils': 3.29.1(react-dom@19.1.0(react@19.1.0))(react@19.1.0)
      '@react-stately/tabs': 3.8.3(react@19.1.0)
      '@react-types/shared': 3.30.0(react@19.1.0)
      '@react-types/tabs': 3.3.16(react@19.1.0)
      '@swc/helpers': 0.5.17
      react: 19.1.0
      react-dom: 19.1.0(react@19.1.0)

  '@react-aria/tag@3.6.2(react-dom@19.1.0(react@19.1.0))(react@19.1.0)':
    dependencies:
      '@react-aria/gridlist': 3.13.2(react-dom@19.1.0(react@19.1.0))(react@19.1.0)
      '@react-aria/i18n': 3.12.10(react-dom@19.1.0(react@19.1.0))(react@19.1.0)
      '@react-aria/interactions': 3.25.3(react-dom@19.1.0(react@19.1.0))(react@19.1.0)
      '@react-aria/label': 3.7.19(react-dom@19.1.0(react@19.1.0))(react@19.1.0)
      '@react-aria/selection': 3.24.3(react-dom@19.1.0(react@19.1.0))(react@19.1.0)
      '@react-aria/utils': 3.29.1(react-dom@19.1.0(react@19.1.0))(react@19.1.0)
      '@react-stately/list': 3.12.3(react@19.1.0)
      '@react-types/button': 3.12.2(react@19.1.0)
      '@react-types/shared': 3.30.0(react@19.1.0)
      '@swc/helpers': 0.5.17
      react: 19.1.0
      react-dom: 19.1.0(react@19.1.0)

  '@react-aria/textfield@3.17.5(react-dom@19.1.0(react@19.1.0))(react@19.1.0)':
    dependencies:
      '@react-aria/form': 3.0.18(react-dom@19.1.0(react@19.1.0))(react@19.1.0)
      '@react-aria/interactions': 3.25.3(react-dom@19.1.0(react@19.1.0))(react@19.1.0)
      '@react-aria/label': 3.7.19(react-dom@19.1.0(react@19.1.0))(react@19.1.0)
      '@react-aria/utils': 3.29.1(react-dom@19.1.0(react@19.1.0))(react@19.1.0)
      '@react-stately/form': 3.1.5(react@19.1.0)
      '@react-stately/utils': 3.10.7(react@19.1.0)
      '@react-types/shared': 3.30.0(react@19.1.0)
      '@react-types/textfield': 3.12.3(react@19.1.0)
      '@swc/helpers': 0.5.17
      react: 19.1.0
      react-dom: 19.1.0(react@19.1.0)

  '@react-aria/toast@3.0.5(react-dom@19.1.0(react@19.1.0))(react@19.1.0)':
    dependencies:
      '@react-aria/i18n': 3.12.10(react-dom@19.1.0(react@19.1.0))(react@19.1.0)
      '@react-aria/interactions': 3.25.3(react-dom@19.1.0(react@19.1.0))(react@19.1.0)
      '@react-aria/landmark': 3.0.4(react-dom@19.1.0(react@19.1.0))(react@19.1.0)
      '@react-aria/utils': 3.29.1(react-dom@19.1.0(react@19.1.0))(react@19.1.0)
      '@react-stately/toast': 3.1.1(react@19.1.0)
      '@react-types/button': 3.12.2(react@19.1.0)
      '@react-types/shared': 3.30.0(react@19.1.0)
      '@swc/helpers': 0.5.17
      react: 19.1.0
      react-dom: 19.1.0(react@19.1.0)

  '@react-aria/toggle@3.11.5(react-dom@19.1.0(react@19.1.0))(react@19.1.0)':
    dependencies:
      '@react-aria/interactions': 3.25.3(react-dom@19.1.0(react@19.1.0))(react@19.1.0)
      '@react-aria/utils': 3.29.1(react-dom@19.1.0(react@19.1.0))(react@19.1.0)
      '@react-stately/toggle': 3.8.5(react@19.1.0)
      '@react-types/checkbox': 3.9.5(react@19.1.0)
      '@react-types/shared': 3.30.0(react@19.1.0)
      '@swc/helpers': 0.5.17
      react: 19.1.0
      react-dom: 19.1.0(react@19.1.0)

  '@react-aria/toolbar@3.0.0-beta.18(react-dom@19.1.0(react@19.1.0))(react@19.1.0)':
    dependencies:
      '@react-aria/focus': 3.20.5(react-dom@19.1.0(react@19.1.0))(react@19.1.0)
      '@react-aria/i18n': 3.12.10(react-dom@19.1.0(react@19.1.0))(react@19.1.0)
      '@react-aria/utils': 3.29.1(react-dom@19.1.0(react@19.1.0))(react@19.1.0)
      '@react-types/shared': 3.30.0(react@19.1.0)
      '@swc/helpers': 0.5.17
      react: 19.1.0
      react-dom: 19.1.0(react@19.1.0)

  '@react-aria/tooltip@3.8.5(react-dom@19.1.0(react@19.1.0))(react@19.1.0)':
    dependencies:
      '@react-aria/interactions': 3.25.3(react-dom@19.1.0(react@19.1.0))(react@19.1.0)
      '@react-aria/utils': 3.29.1(react-dom@19.1.0(react@19.1.0))(react@19.1.0)
      '@react-stately/tooltip': 3.5.5(react@19.1.0)
      '@react-types/shared': 3.30.0(react@19.1.0)
      '@react-types/tooltip': 3.4.18(react@19.1.0)
      '@swc/helpers': 0.5.17
      react: 19.1.0
      react-dom: 19.1.0(react@19.1.0)

  '@react-aria/tree@3.1.1(react-dom@19.1.0(react@19.1.0))(react@19.1.0)':
    dependencies:
      '@react-aria/gridlist': 3.13.2(react-dom@19.1.0(react@19.1.0))(react@19.1.0)
      '@react-aria/i18n': 3.12.10(react-dom@19.1.0(react@19.1.0))(react@19.1.0)
      '@react-aria/selection': 3.24.3(react-dom@19.1.0(react@19.1.0))(react@19.1.0)
      '@react-aria/utils': 3.29.1(react-dom@19.1.0(react@19.1.0))(react@19.1.0)
      '@react-stately/tree': 3.9.0(react@19.1.0)
      '@react-types/button': 3.12.2(react@19.1.0)
      '@react-types/shared': 3.30.0(react@19.1.0)
      '@swc/helpers': 0.5.17
      react: 19.1.0
      react-dom: 19.1.0(react@19.1.0)

  '@react-aria/utils@3.29.1(react-dom@19.1.0(react@19.1.0))(react@19.1.0)':
    dependencies:
      '@react-aria/ssr': 3.9.9(react@19.1.0)
      '@react-stately/flags': 3.1.2
      '@react-stately/utils': 3.10.7(react@19.1.0)
      '@react-types/shared': 3.30.0(react@19.1.0)
      '@swc/helpers': 0.5.17
      clsx: 2.1.1
      react: 19.1.0
      react-dom: 19.1.0(react@19.1.0)

  '@react-aria/virtualizer@4.1.7(react-dom@19.1.0(react@19.1.0))(react@19.1.0)':
    dependencies:
      '@react-aria/i18n': 3.12.10(react-dom@19.1.0(react@19.1.0))(react@19.1.0)
      '@react-aria/interactions': 3.25.3(react-dom@19.1.0(react@19.1.0))(react@19.1.0)
      '@react-aria/utils': 3.29.1(react-dom@19.1.0(react@19.1.0))(react@19.1.0)
      '@react-stately/virtualizer': 4.4.1(react-dom@19.1.0(react@19.1.0))(react@19.1.0)
      '@react-types/shared': 3.30.0(react@19.1.0)
      '@swc/helpers': 0.5.17
      react: 19.1.0
      react-dom: 19.1.0(react@19.1.0)

  '@react-aria/visually-hidden@3.8.25(react-dom@19.1.0(react@19.1.0))(react@19.1.0)':
    dependencies:
      '@react-aria/interactions': 3.25.3(react-dom@19.1.0(react@19.1.0))(react@19.1.0)
      '@react-aria/utils': 3.29.1(react-dom@19.1.0(react@19.1.0))(react@19.1.0)
      '@react-types/shared': 3.30.0(react@19.1.0)
      '@swc/helpers': 0.5.17
      react: 19.1.0
      react-dom: 19.1.0(react@19.1.0)

  '@react-stately/autocomplete@3.0.0-beta.2(react@19.1.0)':
    dependencies:
      '@react-stately/utils': 3.10.7(react@19.1.0)
      '@swc/helpers': 0.5.17
      react: 19.1.0

  '@react-stately/calendar@3.8.2(react@19.1.0)':
    dependencies:
      '@internationalized/date': 3.8.2
      '@react-stately/utils': 3.10.7(react@19.1.0)
      '@react-types/calendar': 3.7.2(react@19.1.0)
      '@react-types/shared': 3.30.0(react@19.1.0)
      '@swc/helpers': 0.5.17
      react: 19.1.0

  '@react-stately/checkbox@3.6.15(react@19.1.0)':
    dependencies:
      '@react-stately/form': 3.1.5(react@19.1.0)
      '@react-stately/utils': 3.10.7(react@19.1.0)
      '@react-types/checkbox': 3.9.5(react@19.1.0)
      '@react-types/shared': 3.30.0(react@19.1.0)
      '@swc/helpers': 0.5.17
      react: 19.1.0

  '@react-stately/collections@3.12.5(react@19.1.0)':
    dependencies:
      '@react-types/shared': 3.30.0(react@19.1.0)
      '@swc/helpers': 0.5.17
      react: 19.1.0

  '@react-stately/color@3.8.6(react@19.1.0)':
    dependencies:
      '@internationalized/number': 3.6.3
      '@internationalized/string': 3.2.7
      '@react-stately/form': 3.1.5(react@19.1.0)
      '@react-stately/numberfield': 3.9.13(react@19.1.0)
      '@react-stately/slider': 3.6.5(react@19.1.0)
      '@react-stately/utils': 3.10.7(react@19.1.0)
      '@react-types/color': 3.0.6(react@19.1.0)
      '@react-types/shared': 3.30.0(react@19.1.0)
      '@swc/helpers': 0.5.17
      react: 19.1.0

  '@react-stately/combobox@3.10.6(react@19.1.0)':
    dependencies:
      '@react-stately/collections': 3.12.5(react@19.1.0)
      '@react-stately/form': 3.1.5(react@19.1.0)
      '@react-stately/list': 3.12.3(react@19.1.0)
      '@react-stately/overlays': 3.6.17(react@19.1.0)
      '@react-stately/select': 3.6.14(react@19.1.0)
      '@react-stately/utils': 3.10.7(react@19.1.0)
      '@react-types/combobox': 3.13.6(react@19.1.0)
      '@react-types/shared': 3.30.0(react@19.1.0)
      '@swc/helpers': 0.5.17
      react: 19.1.0

  '@react-stately/data@3.13.1(react@19.1.0)':
    dependencies:
      '@react-types/shared': 3.30.0(react@19.1.0)
      '@swc/helpers': 0.5.17
      react: 19.1.0

  '@react-stately/datepicker@3.14.2(react@19.1.0)':
    dependencies:
      '@internationalized/date': 3.8.2
      '@internationalized/string': 3.2.7
      '@react-stately/form': 3.1.5(react@19.1.0)
      '@react-stately/overlays': 3.6.17(react@19.1.0)
      '@react-stately/utils': 3.10.7(react@19.1.0)
      '@react-types/datepicker': 3.12.2(react@19.1.0)
      '@react-types/shared': 3.30.0(react@19.1.0)
      '@swc/helpers': 0.5.17
      react: 19.1.0

  '@react-stately/disclosure@3.0.5(react@19.1.0)':
    dependencies:
      '@react-stately/utils': 3.10.7(react@19.1.0)
      '@react-types/shared': 3.30.0(react@19.1.0)
      '@swc/helpers': 0.5.17
      react: 19.1.0

  '@react-stately/dnd@3.6.0(react@19.1.0)':
    dependencies:
      '@react-stately/selection': 3.20.3(react@19.1.0)
      '@react-types/shared': 3.30.0(react@19.1.0)
      '@swc/helpers': 0.5.17
      react: 19.1.0

  '@react-stately/flags@3.1.2':
    dependencies:
      '@swc/helpers': 0.5.17

  '@react-stately/form@3.1.5(react@19.1.0)':
    dependencies:
      '@react-types/shared': 3.30.0(react@19.1.0)
      '@swc/helpers': 0.5.17
      react: 19.1.0

  '@react-stately/grid@3.11.3(react@19.1.0)':
    dependencies:
      '@react-stately/collections': 3.12.5(react@19.1.0)
      '@react-stately/selection': 3.20.3(react@19.1.0)
      '@react-types/grid': 3.3.3(react@19.1.0)
      '@react-types/shared': 3.30.0(react@19.1.0)
      '@swc/helpers': 0.5.17
      react: 19.1.0

  '@react-stately/layout@4.3.1(react-dom@19.1.0(react@19.1.0))(react@19.1.0)':
    dependencies:
      '@react-stately/collections': 3.12.5(react@19.1.0)
      '@react-stately/table': 3.14.3(react@19.1.0)
      '@react-stately/virtualizer': 4.4.1(react-dom@19.1.0(react@19.1.0))(react@19.1.0)
      '@react-types/grid': 3.3.3(react@19.1.0)
      '@react-types/shared': 3.30.0(react@19.1.0)
      '@react-types/table': 3.13.1(react@19.1.0)
      '@swc/helpers': 0.5.17
      react: 19.1.0
      react-dom: 19.1.0(react@19.1.0)

  '@react-stately/list@3.12.3(react@19.1.0)':
    dependencies:
      '@react-stately/collections': 3.12.5(react@19.1.0)
      '@react-stately/selection': 3.20.3(react@19.1.0)
      '@react-stately/utils': 3.10.7(react@19.1.0)
      '@react-types/shared': 3.30.0(react@19.1.0)
      '@swc/helpers': 0.5.17
      react: 19.1.0

  '@react-stately/menu@3.9.5(react@19.1.0)':
    dependencies:
      '@react-stately/overlays': 3.6.17(react@19.1.0)
      '@react-types/menu': 3.10.2(react@19.1.0)
      '@react-types/shared': 3.30.0(react@19.1.0)
      '@swc/helpers': 0.5.17
      react: 19.1.0

  '@react-stately/numberfield@3.9.13(react@19.1.0)':
    dependencies:
      '@internationalized/number': 3.6.3
      '@react-stately/form': 3.1.5(react@19.1.0)
      '@react-stately/utils': 3.10.7(react@19.1.0)
      '@react-types/numberfield': 3.8.12(react@19.1.0)
      '@swc/helpers': 0.5.17
      react: 19.1.0

  '@react-stately/overlays@3.6.17(react@19.1.0)':
    dependencies:
      '@react-stately/utils': 3.10.7(react@19.1.0)
      '@react-types/overlays': 3.8.16(react@19.1.0)
      '@swc/helpers': 0.5.17
      react: 19.1.0

  '@react-stately/radio@3.10.14(react@19.1.0)':
    dependencies:
      '@react-stately/form': 3.1.5(react@19.1.0)
      '@react-stately/utils': 3.10.7(react@19.1.0)
      '@react-types/radio': 3.8.10(react@19.1.0)
      '@react-types/shared': 3.30.0(react@19.1.0)
      '@swc/helpers': 0.5.17
      react: 19.1.0

  '@react-stately/searchfield@3.5.13(react@19.1.0)':
    dependencies:
      '@react-stately/utils': 3.10.7(react@19.1.0)
      '@react-types/searchfield': 3.6.3(react@19.1.0)
      '@swc/helpers': 0.5.17
      react: 19.1.0

  '@react-stately/select@3.6.14(react@19.1.0)':
    dependencies:
      '@react-stately/form': 3.1.5(react@19.1.0)
      '@react-stately/list': 3.12.3(react@19.1.0)
      '@react-stately/overlays': 3.6.17(react@19.1.0)
      '@react-types/select': 3.9.13(react@19.1.0)
      '@react-types/shared': 3.30.0(react@19.1.0)
      '@swc/helpers': 0.5.17
      react: 19.1.0

  '@react-stately/selection@3.20.3(react@19.1.0)':
    dependencies:
      '@react-stately/collections': 3.12.5(react@19.1.0)
      '@react-stately/utils': 3.10.7(react@19.1.0)
      '@react-types/shared': 3.30.0(react@19.1.0)
      '@swc/helpers': 0.5.17
      react: 19.1.0

  '@react-stately/slider@3.6.5(react@19.1.0)':
    dependencies:
      '@react-stately/utils': 3.10.7(react@19.1.0)
      '@react-types/shared': 3.30.0(react@19.1.0)
      '@react-types/slider': 3.7.12(react@19.1.0)
      '@swc/helpers': 0.5.17
      react: 19.1.0

  '@react-stately/table@3.14.3(react@19.1.0)':
    dependencies:
      '@react-stately/collections': 3.12.5(react@19.1.0)
      '@react-stately/flags': 3.1.2
      '@react-stately/grid': 3.11.3(react@19.1.0)
      '@react-stately/selection': 3.20.3(react@19.1.0)
      '@react-stately/utils': 3.10.7(react@19.1.0)
      '@react-types/grid': 3.3.3(react@19.1.0)
      '@react-types/shared': 3.30.0(react@19.1.0)
      '@react-types/table': 3.13.1(react@19.1.0)
      '@swc/helpers': 0.5.17
      react: 19.1.0

  '@react-stately/tabs@3.8.3(react@19.1.0)':
    dependencies:
      '@react-stately/list': 3.12.3(react@19.1.0)
      '@react-types/shared': 3.30.0(react@19.1.0)
      '@react-types/tabs': 3.3.16(react@19.1.0)
      '@swc/helpers': 0.5.17
      react: 19.1.0

  '@react-stately/toast@3.1.1(react@19.1.0)':
    dependencies:
      '@swc/helpers': 0.5.17
      react: 19.1.0
      use-sync-external-store: 1.5.0(react@19.1.0)

  '@react-stately/toggle@3.8.5(react@19.1.0)':
    dependencies:
      '@react-stately/utils': 3.10.7(react@19.1.0)
      '@react-types/checkbox': 3.9.5(react@19.1.0)
      '@react-types/shared': 3.30.0(react@19.1.0)
      '@swc/helpers': 0.5.17
      react: 19.1.0

  '@react-stately/tooltip@3.5.5(react@19.1.0)':
    dependencies:
      '@react-stately/overlays': 3.6.17(react@19.1.0)
      '@react-types/tooltip': 3.4.18(react@19.1.0)
      '@swc/helpers': 0.5.17
      react: 19.1.0

  '@react-stately/tree@3.9.0(react@19.1.0)':
    dependencies:
      '@react-stately/collections': 3.12.5(react@19.1.0)
      '@react-stately/selection': 3.20.3(react@19.1.0)
      '@react-stately/utils': 3.10.7(react@19.1.0)
      '@react-types/shared': 3.30.0(react@19.1.0)
      '@swc/helpers': 0.5.17
      react: 19.1.0

  '@react-stately/utils@3.10.7(react@19.1.0)':
    dependencies:
      '@swc/helpers': 0.5.17
      react: 19.1.0

  '@react-stately/virtualizer@4.4.1(react-dom@19.1.0(react@19.1.0))(react@19.1.0)':
    dependencies:
      '@react-aria/utils': 3.29.1(react-dom@19.1.0(react@19.1.0))(react@19.1.0)
      '@react-types/shared': 3.30.0(react@19.1.0)
      '@swc/helpers': 0.5.17
      react: 19.1.0
      react-dom: 19.1.0(react@19.1.0)

  '@react-types/autocomplete@3.0.0-alpha.32(react@19.1.0)':
    dependencies:
      '@react-types/combobox': 3.13.6(react@19.1.0)
      '@react-types/searchfield': 3.6.3(react@19.1.0)
      '@react-types/shared': 3.30.0(react@19.1.0)
      react: 19.1.0

  '@react-types/breadcrumbs@3.7.14(react@19.1.0)':
    dependencies:
      '@react-types/link': 3.6.2(react@19.1.0)
      '@react-types/shared': 3.30.0(react@19.1.0)
      react: 19.1.0

  '@react-types/button@3.12.2(react@19.1.0)':
    dependencies:
      '@react-types/shared': 3.30.0(react@19.1.0)
      react: 19.1.0

  '@react-types/calendar@3.7.2(react@19.1.0)':
    dependencies:
      '@internationalized/date': 3.8.2
      '@react-types/shared': 3.30.0(react@19.1.0)
      react: 19.1.0

  '@react-types/checkbox@3.9.5(react@19.1.0)':
    dependencies:
      '@react-types/shared': 3.30.0(react@19.1.0)
      react: 19.1.0

  '@react-types/color@3.0.6(react@19.1.0)':
    dependencies:
      '@react-types/shared': 3.30.0(react@19.1.0)
      '@react-types/slider': 3.7.12(react@19.1.0)
      react: 19.1.0

  '@react-types/combobox@3.13.6(react@19.1.0)':
    dependencies:
      '@react-types/shared': 3.30.0(react@19.1.0)
      react: 19.1.0

  '@react-types/datepicker@3.12.2(react@19.1.0)':
    dependencies:
      '@internationalized/date': 3.8.2
      '@react-types/calendar': 3.7.2(react@19.1.0)
      '@react-types/overlays': 3.8.16(react@19.1.0)
      '@react-types/shared': 3.30.0(react@19.1.0)
      react: 19.1.0

  '@react-types/dialog@3.5.19(react@19.1.0)':
    dependencies:
      '@react-types/overlays': 3.8.16(react@19.1.0)
      '@react-types/shared': 3.30.0(react@19.1.0)
      react: 19.1.0

  '@react-types/form@3.7.13(react@19.1.0)':
    dependencies:
      '@react-types/shared': 3.30.0(react@19.1.0)
      react: 19.1.0

  '@react-types/grid@3.3.3(react@19.1.0)':
    dependencies:
      '@react-types/shared': 3.30.0(react@19.1.0)
      react: 19.1.0

  '@react-types/link@3.6.2(react@19.1.0)':
    dependencies:
      '@react-types/shared': 3.30.0(react@19.1.0)
      react: 19.1.0

  '@react-types/listbox@3.7.1(react@19.1.0)':
    dependencies:
      '@react-types/shared': 3.30.0(react@19.1.0)
      react: 19.1.0

  '@react-types/menu@3.10.2(react@19.1.0)':
    dependencies:
      '@react-types/overlays': 3.8.16(react@19.1.0)
      '@react-types/shared': 3.30.0(react@19.1.0)
      react: 19.1.0

  '@react-types/meter@3.4.10(react@19.1.0)':
    dependencies:
      '@react-types/progress': 3.5.13(react@19.1.0)
      react: 19.1.0

  '@react-types/numberfield@3.8.12(react@19.1.0)':
    dependencies:
      '@react-types/shared': 3.30.0(react@19.1.0)
      react: 19.1.0

  '@react-types/overlays@3.8.16(react@19.1.0)':
    dependencies:
      '@react-types/shared': 3.30.0(react@19.1.0)
      react: 19.1.0

  '@react-types/progress@3.5.13(react@19.1.0)':
    dependencies:
      '@react-types/shared': 3.30.0(react@19.1.0)
      react: 19.1.0

  '@react-types/radio@3.8.10(react@19.1.0)':
    dependencies:
      '@react-types/shared': 3.30.0(react@19.1.0)
      react: 19.1.0

  '@react-types/searchfield@3.6.3(react@19.1.0)':
    dependencies:
      '@react-types/shared': 3.30.0(react@19.1.0)
      '@react-types/textfield': 3.12.3(react@19.1.0)
      react: 19.1.0

  '@react-types/select@3.9.13(react@19.1.0)':
    dependencies:
      '@react-types/shared': 3.30.0(react@19.1.0)
      react: 19.1.0

  '@react-types/shared@3.30.0(react@19.1.0)':
    dependencies:
      react: 19.1.0

  '@react-types/slider@3.7.12(react@19.1.0)':
    dependencies:
      '@react-types/shared': 3.30.0(react@19.1.0)
      react: 19.1.0

  '@react-types/switch@3.5.12(react@19.1.0)':
    dependencies:
      '@react-types/shared': 3.30.0(react@19.1.0)
      react: 19.1.0

  '@react-types/table@3.13.1(react@19.1.0)':
    dependencies:
      '@react-types/grid': 3.3.3(react@19.1.0)
      '@react-types/shared': 3.30.0(react@19.1.0)
      react: 19.1.0

  '@react-types/tabs@3.3.16(react@19.1.0)':
    dependencies:
      '@react-types/shared': 3.30.0(react@19.1.0)
      react: 19.1.0

  '@react-types/textfield@3.12.3(react@19.1.0)':
    dependencies:
      '@react-types/shared': 3.30.0(react@19.1.0)
      react: 19.1.0

  '@react-types/tooltip@3.4.18(react@19.1.0)':
    dependencies:
      '@react-types/overlays': 3.8.16(react@19.1.0)
      '@react-types/shared': 3.30.0(react@19.1.0)
      react: 19.1.0

  '@rollup/plugin-commonjs@28.0.5(rollup@4.43.0)':
    dependencies:
      '@rollup/pluginutils': 5.1.4(rollup@4.43.0)
      commondir: 1.0.1
      estree-walker: 2.0.2
      fdir: 6.4.6(picomatch@4.0.2)
      is-reference: 1.2.1
      magic-string: 0.30.17
      picomatch: 4.0.2
    optionalDependencies:
      rollup: 4.43.0

  '@rollup/plugin-json@6.1.0(rollup@4.43.0)':
    dependencies:
      '@rollup/pluginutils': 5.1.4(rollup@4.43.0)
    optionalDependencies:
      rollup: 4.43.0

  '@rollup/plugin-node-resolve@16.0.1(rollup@4.43.0)':
    dependencies:
      '@rollup/pluginutils': 5.1.4(rollup@4.43.0)
      '@types/resolve': 1.20.2
      deepmerge: 4.3.1
      is-module: 1.0.0
      resolve: 1.22.10
    optionalDependencies:
      rollup: 4.43.0

  '@rollup/plugin-replace@6.0.2(rollup@4.43.0)':
    dependencies:
      '@rollup/pluginutils': 5.1.4(rollup@4.43.0)
      magic-string: 0.30.17
    optionalDependencies:
      rollup: 4.43.0

  '@rollup/plugin-wasm@6.2.2(rollup@4.43.0)':
    dependencies:
      '@rollup/pluginutils': 5.1.4(rollup@4.43.0)
    optionalDependencies:
      rollup: 4.43.0

  '@rollup/pluginutils@5.1.4(rollup@4.43.0)':
    dependencies:
      '@types/estree': 1.0.8
      estree-walker: 2.0.2
      picomatch: 4.0.2
    optionalDependencies:
      rollup: 4.43.0

  '@rollup/rollup-android-arm-eabi@4.43.0':
    optional: true

  '@rollup/rollup-android-arm64@4.43.0':
    optional: true

  '@rollup/rollup-darwin-arm64@4.43.0':
    optional: true

  '@rollup/rollup-darwin-x64@4.43.0':
    optional: true

  '@rollup/rollup-freebsd-arm64@4.43.0':
    optional: true

  '@rollup/rollup-freebsd-x64@4.43.0':
    optional: true

  '@rollup/rollup-linux-arm-gnueabihf@4.43.0':
    optional: true

  '@rollup/rollup-linux-arm-musleabihf@4.43.0':
    optional: true

  '@rollup/rollup-linux-arm64-gnu@4.43.0':
    optional: true

  '@rollup/rollup-linux-arm64-musl@4.43.0':
    optional: true

  '@rollup/rollup-linux-loongarch64-gnu@4.43.0':
    optional: true

  '@rollup/rollup-linux-powerpc64le-gnu@4.43.0':
    optional: true

  '@rollup/rollup-linux-riscv64-gnu@4.43.0':
    optional: true

  '@rollup/rollup-linux-riscv64-musl@4.43.0':
    optional: true

  '@rollup/rollup-linux-s390x-gnu@4.43.0':
    optional: true

  '@rollup/rollup-linux-x64-gnu@4.43.0':
    optional: true

  '@rollup/rollup-linux-x64-musl@4.43.0':
    optional: true

  '@rollup/rollup-win32-arm64-msvc@4.43.0':
    optional: true

  '@rollup/rollup-win32-ia32-msvc@4.43.0':
    optional: true

  '@rollup/rollup-win32-x64-msvc@4.43.0':
    optional: true

  '@shikijs/langs@3.6.0':
    dependencies:
      '@shikijs/types': 3.6.0

  '@shikijs/themes@3.6.0':
    dependencies:
      '@shikijs/types': 3.6.0

  '@shikijs/types@3.6.0':
    dependencies:
      '@shikijs/vscode-textmate': 10.0.2
      '@types/hast': 3.0.4

  '@shikijs/vscode-textmate@10.0.2': {}

  '@swc/core-darwin-arm64@1.12.1':
    optional: true

  '@swc/core-darwin-x64@1.12.1':
    optional: true

  '@swc/core-linux-arm-gnueabihf@1.12.1':
    optional: true

  '@swc/core-linux-arm64-gnu@1.12.1':
    optional: true

  '@swc/core-linux-arm64-musl@1.12.1':
    optional: true

  '@swc/core-linux-x64-gnu@1.12.1':
    optional: true

  '@swc/core-linux-x64-musl@1.12.1':
    optional: true

  '@swc/core-win32-arm64-msvc@1.12.1':
    optional: true

  '@swc/core-win32-ia32-msvc@1.12.1':
    optional: true

  '@swc/core-win32-x64-msvc@1.12.1':
    optional: true

  '@swc/core@1.12.1(@swc/helpers@0.5.17)':
    dependencies:
      '@swc/counter': 0.1.3
      '@swc/types': 0.1.23
    optionalDependencies:
      '@swc/core-darwin-arm64': 1.12.1
      '@swc/core-darwin-x64': 1.12.1
      '@swc/core-linux-arm-gnueabihf': 1.12.1
      '@swc/core-linux-arm64-gnu': 1.12.1
      '@swc/core-linux-arm64-musl': 1.12.1
      '@swc/core-linux-x64-gnu': 1.12.1
      '@swc/core-linux-x64-musl': 1.12.1
      '@swc/core-win32-arm64-msvc': 1.12.1
      '@swc/core-win32-ia32-msvc': 1.12.1
      '@swc/core-win32-x64-msvc': 1.12.1
      '@swc/helpers': 0.5.17

  '@swc/counter@0.1.3': {}

  '@swc/helpers@0.5.15':
    dependencies:
      tslib: 2.8.1

  '@swc/helpers@0.5.17':
    dependencies:
      tslib: 2.8.1

  '@swc/types@0.1.23':
    dependencies:
      '@swc/counter': 0.1.3

  '@tailwindcss/node@4.1.10':
    dependencies:
      '@ampproject/remapping': 2.3.0
      enhanced-resolve: 5.18.1
      jiti: 2.4.2
      lightningcss: 1.30.1
      magic-string: 0.30.17
      source-map-js: 1.2.1
      tailwindcss: 4.1.10

  '@tailwindcss/oxide-android-arm64@4.1.10':
    optional: true

  '@tailwindcss/oxide-darwin-arm64@4.1.10':
    optional: true

  '@tailwindcss/oxide-darwin-x64@4.1.10':
    optional: true

  '@tailwindcss/oxide-freebsd-x64@4.1.10':
    optional: true

  '@tailwindcss/oxide-linux-arm-gnueabihf@4.1.10':
    optional: true

  '@tailwindcss/oxide-linux-arm64-gnu@4.1.10':
    optional: true

  '@tailwindcss/oxide-linux-arm64-musl@4.1.10':
    optional: true

  '@tailwindcss/oxide-linux-x64-gnu@4.1.10':
    optional: true

  '@tailwindcss/oxide-linux-x64-musl@4.1.10':
    optional: true

  '@tailwindcss/oxide-wasm32-wasi@4.1.10':
    optional: true

  '@tailwindcss/oxide-win32-arm64-msvc@4.1.10':
    optional: true

  '@tailwindcss/oxide-win32-x64-msvc@4.1.10':
    optional: true

  '@tailwindcss/oxide@4.1.10':
    dependencies:
      detect-libc: 2.0.4
      tar: 7.4.3
    optionalDependencies:
      '@tailwindcss/oxide-android-arm64': 4.1.10
      '@tailwindcss/oxide-darwin-arm64': 4.1.10
      '@tailwindcss/oxide-darwin-x64': 4.1.10
      '@tailwindcss/oxide-freebsd-x64': 4.1.10
      '@tailwindcss/oxide-linux-arm-gnueabihf': 4.1.10
      '@tailwindcss/oxide-linux-arm64-gnu': 4.1.10
      '@tailwindcss/oxide-linux-arm64-musl': 4.1.10
      '@tailwindcss/oxide-linux-x64-gnu': 4.1.10
      '@tailwindcss/oxide-linux-x64-musl': 4.1.10
      '@tailwindcss/oxide-wasm32-wasi': 4.1.10
      '@tailwindcss/oxide-win32-arm64-msvc': 4.1.10
      '@tailwindcss/oxide-win32-x64-msvc': 4.1.10

  '@tailwindcss/postcss@4.1.10':
    dependencies:
      '@alloc/quick-lru': 5.2.0
      '@tailwindcss/node': 4.1.10
      '@tailwindcss/oxide': 4.1.10
      postcss: 8.5.5
      tailwindcss: 4.1.10

  '@tailwindcss/typography@0.5.16(tailwindcss@4.1.10)':
    dependencies:
      lodash.castarray: 4.4.0
      lodash.isplainobject: 4.0.6
      lodash.merge: 4.6.2
      postcss-selector-parser: 6.0.10
      tailwindcss: 4.1.10

  '@ts-morph/common@0.27.0':
    dependencies:
      fast-glob: 3.3.3
      minimatch: 10.0.3
      path-browserify: 1.0.1

  '@types/chai@5.2.2':
    dependencies:
      '@types/deep-eql': 4.0.2

  '@types/debug@4.1.12':
    dependencies:
      '@types/ms': 2.1.0

  '@types/deep-eql@4.0.2': {}

  '@types/eslint-scope@3.7.7':
    dependencies:
      '@types/eslint': 9.6.1
      '@types/estree': 1.0.8
    optional: true

  '@types/eslint@9.6.1':
    dependencies:
      '@types/estree': 1.0.8
      '@types/json-schema': 7.0.15
    optional: true

  '@types/estree-jsx@1.0.5':
    dependencies:
      '@types/estree': 1.0.8

  '@types/estree@1.0.7': {}

  '@types/estree@1.0.8': {}

  '@types/hast@3.0.4':
    dependencies:
      '@types/unist': 3.0.3

  '@types/json-schema@7.0.15':
    optional: true

  '@types/mdast@4.0.4':
    dependencies:
      '@types/unist': 3.0.3

  '@types/mdx@2.0.13': {}

  '@types/ms@2.1.0': {}

  '@types/nlcst@2.0.3':
    dependencies:
      '@types/unist': 3.0.3

  '@types/node@12.20.55': {}

  '@types/node@24.0.1':
    dependencies:
      undici-types: 7.8.0

  '@types/react-dom@19.1.6(@types/react@19.1.8)':
    dependencies:
      '@types/react': 19.1.8

  '@types/react@19.1.8':
    dependencies:
      csstype: 3.1.3

  '@types/resolve@1.20.2': {}

  '@types/unist@2.0.11': {}

  '@types/unist@3.0.3': {}

  '@types/ws@8.18.1':
    dependencies:
      '@types/node': 24.0.1

  '@ungap/structured-clone@1.3.0': {}

  '@vercel/analytics@1.5.0(next@15.3.3(react-dom@19.1.0(react@19.1.0))(react@19.1.0))(react@19.1.0)':
    optionalDependencies:
      next: 15.3.3(react-dom@19.1.0(react@19.1.0))(react@19.1.0)
      react: 19.1.0

  '@vitest/expect@3.2.3':
    dependencies:
      '@types/chai': 5.2.2
      '@vitest/spy': 3.2.3
      '@vitest/utils': 3.2.3
      chai: 5.2.0
      tinyrainbow: 2.0.0

  '@vitest/mocker@3.2.3(vite@6.3.5(@types/node@24.0.1)(jiti@2.4.2)(lightningcss@1.30.1)(terser@5.42.0)(tsx@4.20.3)(yaml@2.8.0))':
    dependencies:
      '@vitest/spy': 3.2.3
      estree-walker: 3.0.3
      magic-string: 0.30.17
    optionalDependencies:
      vite: 6.3.5(@types/node@24.0.1)(jiti@2.4.2)(lightningcss@1.30.1)(terser@5.42.0)(tsx@4.20.3)(yaml@2.8.0)

  '@vitest/pretty-format@3.2.3':
    dependencies:
      tinyrainbow: 2.0.0

  '@vitest/runner@3.2.3':
    dependencies:
      '@vitest/utils': 3.2.3
      pathe: 2.0.3
      strip-literal: 3.0.0

  '@vitest/snapshot@3.2.3':
    dependencies:
      '@vitest/pretty-format': 3.2.3
      magic-string: 0.30.17
      pathe: 2.0.3

  '@vitest/spy@3.2.3':
    dependencies:
      tinyspy: 4.0.3

  '@vitest/utils@3.2.3':
    dependencies:
      '@vitest/pretty-format': 3.2.3
      loupe: 3.1.3
      tinyrainbow: 2.0.0

  '@webassemblyjs/ast@1.14.1':
    dependencies:
      '@webassemblyjs/helper-numbers': 1.13.2
      '@webassemblyjs/helper-wasm-bytecode': 1.13.2
    optional: true

  '@webassemblyjs/floating-point-hex-parser@1.13.2':
    optional: true

  '@webassemblyjs/helper-api-error@1.13.2':
    optional: true

  '@webassemblyjs/helper-buffer@1.14.1':
    optional: true

  '@webassemblyjs/helper-numbers@1.13.2':
    dependencies:
      '@webassemblyjs/floating-point-hex-parser': 1.13.2
      '@webassemblyjs/helper-api-error': 1.13.2
      '@xtuc/long': 4.2.2
    optional: true

  '@webassemblyjs/helper-wasm-bytecode@1.13.2':
    optional: true

  '@webassemblyjs/helper-wasm-section@1.14.1':
    dependencies:
      '@webassemblyjs/ast': 1.14.1
      '@webassemblyjs/helper-buffer': 1.14.1
      '@webassemblyjs/helper-wasm-bytecode': 1.13.2
      '@webassemblyjs/wasm-gen': 1.14.1
    optional: true

  '@webassemblyjs/ieee754@1.13.2':
    dependencies:
      '@xtuc/ieee754': 1.2.0
    optional: true

  '@webassemblyjs/leb128@1.13.2':
    dependencies:
      '@xtuc/long': 4.2.2
    optional: true

  '@webassemblyjs/utf8@1.13.2':
    optional: true

  '@webassemblyjs/wasm-edit@1.14.1':
    dependencies:
      '@webassemblyjs/ast': 1.14.1
      '@webassemblyjs/helper-buffer': 1.14.1
      '@webassemblyjs/helper-wasm-bytecode': 1.13.2
      '@webassemblyjs/helper-wasm-section': 1.14.1
      '@webassemblyjs/wasm-gen': 1.14.1
      '@webassemblyjs/wasm-opt': 1.14.1
      '@webassemblyjs/wasm-parser': 1.14.1
      '@webassemblyjs/wast-printer': 1.14.1
    optional: true

  '@webassemblyjs/wasm-gen@1.14.1':
    dependencies:
      '@webassemblyjs/ast': 1.14.1
      '@webassemblyjs/helper-wasm-bytecode': 1.13.2
      '@webassemblyjs/ieee754': 1.13.2
      '@webassemblyjs/leb128': 1.13.2
      '@webassemblyjs/utf8': 1.13.2
    optional: true

  '@webassemblyjs/wasm-opt@1.14.1':
    dependencies:
      '@webassemblyjs/ast': 1.14.1
      '@webassemblyjs/helper-buffer': 1.14.1
      '@webassemblyjs/wasm-gen': 1.14.1
      '@webassemblyjs/wasm-parser': 1.14.1
    optional: true

  '@webassemblyjs/wasm-parser@1.14.1':
    dependencies:
      '@webassemblyjs/ast': 1.14.1
      '@webassemblyjs/helper-api-error': 1.13.2
      '@webassemblyjs/helper-wasm-bytecode': 1.13.2
      '@webassemblyjs/ieee754': 1.13.2
      '@webassemblyjs/leb128': 1.13.2
      '@webassemblyjs/utf8': 1.13.2
    optional: true

  '@webassemblyjs/wast-printer@1.14.1':
    dependencies:
      '@webassemblyjs/ast': 1.14.1
      '@xtuc/long': 4.2.2
    optional: true

  '@xtuc/ieee754@1.2.0':
    optional: true

  '@xtuc/long@4.2.2':
    optional: true

  '@zeit/schemas@2.36.0': {}

  accepts@1.3.8:
    dependencies:
      mime-types: 2.1.35
      negotiator: 0.6.3

  acorn-jsx@5.3.2(acorn@8.15.0):
    dependencies:
      acorn: 8.15.0

  acorn@8.15.0: {}

  ajv-formats@2.1.1(ajv@8.17.1):
    optionalDependencies:
      ajv: 8.17.1
    optional: true

  ajv-keywords@3.5.2(ajv@6.12.6):
    dependencies:
      ajv: 6.12.6
    optional: true

  ajv-keywords@5.1.0(ajv@8.17.1):
    dependencies:
      ajv: 8.17.1
      fast-deep-equal: 3.1.3
    optional: true

  ajv@6.12.6:
    dependencies:
      fast-deep-equal: 3.1.3
      fast-json-stable-stringify: 2.1.0
      json-schema-traverse: 0.4.1
      uri-js: 4.4.1
    optional: true

  ajv@8.12.0:
    dependencies:
      fast-deep-equal: 3.1.3
      json-schema-traverse: 1.0.0
      require-from-string: 2.0.2
      uri-js: 4.4.1

  ajv@8.17.1:
    dependencies:
      fast-deep-equal: 3.1.3
      fast-uri: 3.0.6
      json-schema-traverse: 1.0.0
      require-from-string: 2.0.2
    optional: true

  ansi-align@3.0.1:
    dependencies:
      string-width: 4.2.3

  ansi-colors@4.1.3: {}

  ansi-escapes@7.0.0:
    dependencies:
      environment: 1.1.0

  ansi-regex@5.0.1: {}

  ansi-regex@6.1.0: {}

  ansi-styles@4.3.0:
    dependencies:
      color-convert: 2.0.1

  ansi-styles@6.2.1: {}

  arch@2.2.0: {}

  arg@5.0.2: {}

  argparse@1.0.10:
    dependencies:
      sprintf-js: 1.0.3

  array-iterate@1.1.4: {}

  array-iterate@2.0.1: {}

  array-union@2.1.0: {}

  assertion-error@2.0.1: {}

  astring@1.9.0: {}

  automated-readability@1.0.5: {}

  bail@1.0.5: {}

  bail@2.0.2: {}

  balanced-match@1.0.2: {}

  bcp-47-match@2.0.3: {}

  better-path-resolve@1.0.0:
    dependencies:
      is-windows: 1.0.2

  boolbase@1.0.0: {}

  boxen@7.0.0:
    dependencies:
      ansi-align: 3.0.1
      camelcase: 7.0.1
      chalk: 5.0.1
      cli-boxes: 3.0.0
      string-width: 5.1.2
      type-fest: 2.19.0
      widest-line: 4.0.1
      wrap-ansi: 8.1.0

  brace-expansion@1.1.12:
    dependencies:
      balanced-match: 1.0.2
      concat-map: 0.0.1

  braces@3.0.3:
    dependencies:
      fill-range: 7.1.1

  browserslist@4.25.0:
    dependencies:
      caniuse-lite: 1.0.30001723
      electron-to-chromium: 1.5.167
      node-releases: 2.0.19
      update-browserslist-db: 1.1.3(browserslist@4.25.0)
    optional: true

  buffer-from@1.1.2:
    optional: true

  bunchee@6.5.2(typescript@5.8.3):
    dependencies:
      '@rollup/plugin-commonjs': 28.0.5(rollup@4.43.0)
      '@rollup/plugin-json': 6.1.0(rollup@4.43.0)
      '@rollup/plugin-node-resolve': 16.0.1(rollup@4.43.0)
      '@rollup/plugin-replace': 6.0.2(rollup@4.43.0)
      '@rollup/plugin-wasm': 6.2.2(rollup@4.43.0)
      '@rollup/pluginutils': 5.1.4(rollup@4.43.0)
      '@swc/core': 1.12.1(@swc/helpers@0.5.17)
      '@swc/helpers': 0.5.17
      clean-css: 5.3.3
      fast-glob: 3.3.3
      magic-string: 0.30.17
      ora: 8.2.0
      picomatch: 4.0.2
      pretty-bytes: 5.6.0
      rollup: 4.43.0
      rollup-plugin-dts: 6.2.1(rollup@4.43.0)(typescript@5.8.3)
      rollup-plugin-swc3: 0.11.2(@swc/core@1.12.1(@swc/helpers@0.5.17))(rollup@4.43.0)
      rollup-preserve-directives: 1.1.3(rollup@4.43.0)
      tslib: 2.8.1
      yargs: 17.7.2
    optionalDependencies:
      typescript: 5.8.3

  busboy@1.6.0:
    dependencies:
      streamsearch: 1.1.0

  bytes@3.0.0: {}

  cac@6.7.14: {}

  camelcase@7.0.1: {}

  caniuse-lite@1.0.30001723: {}

  ccount@2.0.1: {}

  chai@5.2.0:
    dependencies:
      assertion-error: 2.0.1
      check-error: 2.1.1
      deep-eql: 5.0.2
      loupe: 3.1.3
      pathval: 2.0.0

  chalk-template@0.4.0:
    dependencies:
      chalk: 4.1.2

  chalk@4.1.2:
    dependencies:
      ansi-styles: 4.3.0
      supports-color: 7.2.0

  chalk@5.0.1: {}

  chalk@5.4.1: {}

  character-entities-html4@2.1.0: {}

  character-entities-legacy@3.0.0: {}

  character-entities@2.0.2: {}

  character-reference-invalid@2.0.1: {}

  chardet@0.7.0: {}

  check-error@2.1.1: {}

  chownr@3.0.0: {}

  chrome-trace-event@1.0.4:
    optional: true

  ci-info@3.9.0: {}

  clean-css@5.3.3:
    dependencies:
      source-map: 0.6.1

  cli-boxes@3.0.0: {}

  cli-cursor@5.0.0:
    dependencies:
      restore-cursor: 5.1.0

  cli-spinners@2.9.2: {}

  client-only@0.0.1: {}

  clipboardy@3.0.0:
    dependencies:
      arch: 2.2.0
      execa: 5.1.1
      is-wsl: 2.2.0

  cliui@8.0.1:
    dependencies:
      string-width: 4.2.3
      strip-ansi: 6.0.1
      wrap-ansi: 7.0.0

  clsx@2.1.1: {}

  code-block-writer@13.0.3: {}

  coleman-liau@1.0.5: {}

  collapse-white-space@2.1.0: {}

  color-convert@2.0.1:
    dependencies:
      color-name: 1.1.4

  color-name@1.1.4: {}

  color-string@1.9.1:
    dependencies:
      color-name: 1.1.4
      simple-swizzle: 0.2.2
    optional: true

  color@4.2.3:
    dependencies:
      color-convert: 2.0.1
      color-string: 1.9.1
    optional: true

  comma-separated-tokens@2.0.3: {}

  commander@2.20.3:
    optional: true

  commondir@1.0.1: {}

  compressible@2.0.18:
    dependencies:
      mime-db: 1.54.0

  compression@1.7.4:
    dependencies:
      accepts: 1.3.8
      bytes: 3.0.0
      compressible: 2.0.18
      debug: 2.6.9
      on-headers: 1.0.2
      safe-buffer: 5.1.2
      vary: 1.1.2
    transitivePeerDependencies:
      - supports-color

  compute-median@2.0.0:
    dependencies:
      validate.io-array: 1.0.6
      validate.io-boolean: 1.0.4
      validate.io-function: 1.0.2
      validate.io-object: 1.0.4

  concat-map@0.0.1: {}

  content-disposition@0.5.2: {}

  cross-spawn@7.0.6:
    dependencies:
      path-key: 3.1.1
      shebang-command: 2.0.0
      which: 2.0.2

  css-selector-parser@3.1.2: {}

  cssesc@3.0.0: {}

  csstype@3.1.3: {}

  dale-chall-formula@1.0.5: {}

  dale-chall@1.0.4: {}

  debug@2.6.9:
    dependencies:
      ms: 2.0.0

  debug@4.4.1:
    dependencies:
      ms: 2.1.3

  decimal.js@10.5.0: {}

  decode-named-character-reference@1.2.0:
    dependencies:
      character-entities: 2.0.2

  dedent@1.6.0: {}

  deep-eql@5.0.2: {}

  deep-extend@0.6.0: {}

  deepmerge@4.3.1: {}

  dequal@2.0.3: {}

  detect-indent@6.1.0: {}

  detect-libc@2.0.4: {}

  devlop@1.1.0:
    dependencies:
      dequal: 2.0.3

  dir-glob@3.0.1:
    dependencies:
      path-type: 4.0.0

  direction@2.0.1: {}

  dom-walk@0.1.2: {}

  eastasianwidth@0.2.0: {}

  electron-to-chromium@1.5.167:
    optional: true

  emoji-regex@10.4.0: {}

  emoji-regex@8.0.0: {}

  emoji-regex@9.2.2: {}

  enhanced-resolve@5.18.1:
    dependencies:
      graceful-fs: 4.2.11
      tapable: 2.2.2

  enquirer@2.4.1:
    dependencies:
      ansi-colors: 4.1.3
      strip-ansi: 6.0.1

  environment@1.1.0: {}

  es-module-lexer@1.7.0: {}

  esast-util-from-estree@2.0.0:
    dependencies:
      '@types/estree-jsx': 1.0.5
      devlop: 1.1.0
      estree-util-visit: 2.0.0
      unist-util-position-from-estree: 2.0.0

  esast-util-from-js@2.0.1:
    dependencies:
      '@types/estree-jsx': 1.0.5
      acorn: 8.15.0
      esast-util-from-estree: 2.0.0
      vfile-message: 4.0.2

  esbuild@0.25.5:
    optionalDependencies:
      '@esbuild/aix-ppc64': 0.25.5
      '@esbuild/android-arm': 0.25.5
      '@esbuild/android-arm64': 0.25.5
      '@esbuild/android-x64': 0.25.5
      '@esbuild/darwin-arm64': 0.25.5
      '@esbuild/darwin-x64': 0.25.5
      '@esbuild/freebsd-arm64': 0.25.5
      '@esbuild/freebsd-x64': 0.25.5
      '@esbuild/linux-arm': 0.25.5
      '@esbuild/linux-arm64': 0.25.5
      '@esbuild/linux-ia32': 0.25.5
      '@esbuild/linux-loong64': 0.25.5
      '@esbuild/linux-mips64el': 0.25.5
      '@esbuild/linux-ppc64': 0.25.5
      '@esbuild/linux-riscv64': 0.25.5
      '@esbuild/linux-s390x': 0.25.5
      '@esbuild/linux-x64': 0.25.5
      '@esbuild/netbsd-arm64': 0.25.5
      '@esbuild/netbsd-x64': 0.25.5
      '@esbuild/openbsd-arm64': 0.25.5
      '@esbuild/openbsd-x64': 0.25.5
      '@esbuild/sunos-x64': 0.25.5
      '@esbuild/win32-arm64': 0.25.5
      '@esbuild/win32-ia32': 0.25.5
      '@esbuild/win32-x64': 0.25.5

  escalade@3.2.0: {}

  escape-string-regexp@5.0.0: {}

  eslint-scope@5.1.1:
    dependencies:
      esrecurse: 4.3.0
      estraverse: 4.3.0
    optional: true

  esprima@4.0.1: {}

  esrecurse@4.3.0:
    dependencies:
      estraverse: 5.3.0
    optional: true

  estraverse@4.3.0:
    optional: true

  estraverse@5.3.0:
    optional: true

  estree-util-attach-comments@3.0.0:
    dependencies:
      '@types/estree': 1.0.8

  estree-util-build-jsx@3.0.1:
    dependencies:
      '@types/estree-jsx': 1.0.5
      devlop: 1.1.0
      estree-util-is-identifier-name: 3.0.0
      estree-walker: 3.0.3

  estree-util-is-identifier-name@3.0.0: {}

  estree-util-scope@1.0.0:
    dependencies:
      '@types/estree': 1.0.8
      devlop: 1.1.0

  estree-util-to-js@2.0.0:
    dependencies:
      '@types/estree-jsx': 1.0.5
      astring: 1.9.0
      source-map: 0.7.4

  estree-util-value-to-estree@3.4.0:
    dependencies:
      '@types/estree': 1.0.8

  estree-util-visit@2.0.0:
    dependencies:
      '@types/estree-jsx': 1.0.5
      '@types/unist': 3.0.3

  estree-walker@2.0.2: {}

  estree-walker@3.0.3:
    dependencies:
      '@types/estree': 1.0.8

  events@3.3.0:
    optional: true

  execa@5.1.1:
    dependencies:
      cross-spawn: 7.0.6
      get-stream: 6.0.1
      human-signals: 2.1.0
      is-stream: 2.0.1
      merge-stream: 2.0.0
      npm-run-path: 4.0.1
      onetime: 5.1.2
      signal-exit: 3.0.7
      strip-final-newline: 2.0.0

  expect-type@1.2.1: {}

  extend@3.0.2: {}

  extendable-error@0.1.7: {}

  external-editor@3.1.0:
    dependencies:
      chardet: 0.7.0
      iconv-lite: 0.4.24
      tmp: 0.0.33

  fast-deep-equal@3.1.3: {}

  fast-glob@3.3.3:
    dependencies:
      '@nodelib/fs.stat': 2.0.5
      '@nodelib/fs.walk': 1.2.8
      glob-parent: 5.1.2
      merge2: 1.4.1
      micromatch: 4.0.8

  fast-json-stable-stringify@2.1.0:
    optional: true

  fast-uri@3.0.6:
    optional: true

  fastq@1.19.1:
    dependencies:
      reusify: 1.1.0

  fault@2.0.1:
    dependencies:
      format: 0.2.2

  fdir@6.4.6(picomatch@4.0.2):
    optionalDependencies:
      picomatch: 4.0.2

  fill-range@7.1.1:
    dependencies:
      to-regex-range: 5.0.1

  find-up@4.1.0:
    dependencies:
      locate-path: 5.0.0
      path-exists: 4.0.0

  flesch@1.0.5: {}

  format@0.2.2: {}

  fs-extra@7.0.1:
    dependencies:
      graceful-fs: 4.2.11
      jsonfile: 4.0.0
      universalify: 0.1.2

  fs-extra@8.1.0:
    dependencies:
      graceful-fs: 4.2.11
      jsonfile: 4.0.0
      universalify: 0.1.2

  fsevents@2.3.3:
    optional: true

  function-bind@1.1.2: {}

  geist@1.4.2(next@15.3.3(react-dom@19.1.0(react@19.1.0))(react@19.1.0)):
    dependencies:
      next: 15.3.3(react-dom@19.1.0(react@19.1.0))(react@19.1.0)

  get-caller-file@2.0.5: {}

  get-east-asian-width@1.3.0: {}

  get-stream@6.0.1: {}

  get-tsconfig@4.10.1:
    dependencies:
      resolve-pkg-maps: 1.0.0

  glob-parent@5.1.2:
    dependencies:
      is-glob: 4.0.3

  glob-to-regexp@0.4.1:
    optional: true

  global@4.4.0:
    dependencies:
      min-document: 2.19.0
      process: 0.11.10

  globby@11.1.0:
    dependencies:
      array-union: 2.1.0
      dir-glob: 3.0.1
      fast-glob: 3.3.3
      ignore: 5.3.2
      merge2: 1.4.1
      slash: 3.0.0

  graceful-fs@4.2.11: {}

  gunning-fog@1.0.6: {}

  has-flag@4.0.0: {}

  hasown@2.0.2:
    dependencies:
      function-bind: 1.1.2

  hast-util-has-property@3.0.0:
    dependencies:
      '@types/hast': 3.0.4

  hast-util-interactive@3.0.0:
    dependencies:
      '@types/hast': 3.0.4
      hast-util-has-property: 3.0.0

  hast-util-is-element@3.0.0:
    dependencies:
      '@types/hast': 3.0.4

  hast-util-reading-time@2.0.0:
    dependencies:
      '@types/hast': 3.0.4
      compute-median: 2.0.0
      hast-util-to-text: 4.0.2
      readability-scores: 1.0.8

  hast-util-select@6.0.4:
    dependencies:
      '@types/hast': 3.0.4
      '@types/unist': 3.0.3
      bcp-47-match: 2.0.3
      comma-separated-tokens: 2.0.3
      css-selector-parser: 3.1.2
      devlop: 1.1.0
      direction: 2.0.1
      hast-util-has-property: 3.0.0
      hast-util-to-string: 3.0.1
      hast-util-whitespace: 3.0.0
      nth-check: 2.1.1
      property-information: 7.1.0
      space-separated-tokens: 2.0.2
      unist-util-visit: 5.0.0
      zwitch: 2.0.4

  hast-util-to-estree@3.1.3:
    dependencies:
      '@types/estree': 1.0.8
      '@types/estree-jsx': 1.0.5
      '@types/hast': 3.0.4
      comma-separated-tokens: 2.0.3
      devlop: 1.1.0
      estree-util-attach-comments: 3.0.0
      estree-util-is-identifier-name: 3.0.0
      hast-util-whitespace: 3.0.0
      mdast-util-mdx-expression: 2.0.1
      mdast-util-mdx-jsx: 3.2.0
      mdast-util-mdxjs-esm: 2.0.1
      property-information: 7.1.0
      space-separated-tokens: 2.0.2
      style-to-js: 1.1.16
      unist-util-position: 5.0.0
      zwitch: 2.0.4
    transitivePeerDependencies:
      - supports-color

  hast-util-to-jsx-runtime@2.3.6:
    dependencies:
      '@types/estree': 1.0.8
      '@types/hast': 3.0.4
      '@types/unist': 3.0.3
      comma-separated-tokens: 2.0.3
      devlop: 1.1.0
      estree-util-is-identifier-name: 3.0.0
      hast-util-whitespace: 3.0.0
      mdast-util-mdx-expression: 2.0.1
      mdast-util-mdx-jsx: 3.2.0
      mdast-util-mdxjs-esm: 2.0.1
      property-information: 7.1.0
      space-separated-tokens: 2.0.2
      style-to-js: 1.1.16
      unist-util-position: 5.0.0
      vfile-message: 4.0.2
    transitivePeerDependencies:
      - supports-color

  hast-util-to-string@3.0.1:
    dependencies:
      '@types/hast': 3.0.4

  hast-util-to-text@4.0.2:
    dependencies:
      '@types/hast': 3.0.4
      '@types/unist': 3.0.3
      hast-util-is-element: 3.0.0
      unist-util-find-after: 5.0.0

  hast-util-whitespace@3.0.0:
    dependencies:
      '@types/hast': 3.0.4

  hast@1.0.0: {}

  html-url-attributes@3.0.1: {}

  human-id@4.1.1: {}

  human-signals@2.1.0: {}

  iconv-lite@0.4.24:
    dependencies:
      safer-buffer: 2.1.2

  ignore@5.3.2: {}

  ignore@7.0.5: {}

  inherits@2.0.4: {}

  ini@1.3.8: {}

  inline-style-parser@0.2.4: {}

  intl-messageformat@10.7.16:
    dependencies:
      '@formatjs/ecma402-abstract': 2.3.4
      '@formatjs/fast-memoize': 2.2.7
      '@formatjs/icu-messageformat-parser': 2.11.2
      tslib: 2.8.1

  is-alphabetical@2.0.1: {}

  is-alphanumerical@2.0.1:
    dependencies:
      is-alphabetical: 2.0.1
      is-decimal: 2.0.1

  is-arrayish@0.3.2:
    optional: true

  is-buffer@2.0.5: {}

  is-core-module@2.16.1:
    dependencies:
      hasown: 2.0.2

  is-decimal@2.0.1: {}

  is-docker@2.2.1: {}

  is-extglob@2.1.1: {}

  is-fullwidth-code-point@3.0.0: {}

  is-glob@4.0.3:
    dependencies:
      is-extglob: 2.1.1

  is-hexadecimal@2.0.1: {}

  is-interactive@2.0.0: {}

  is-module@1.0.0: {}

  is-number@7.0.0: {}

  is-plain-obj@2.1.0: {}

  is-plain-obj@4.1.0: {}

  is-port-reachable@4.0.0: {}

  is-reference@1.2.1:
    dependencies:
      '@types/estree': 1.0.8

  is-stream@2.0.1: {}

  is-subdir@1.2.0:
    dependencies:
      better-path-resolve: 1.0.0

  is-unicode-supported@1.3.0: {}

  is-unicode-supported@2.1.0: {}

  is-windows@1.0.2: {}

  is-wsl@2.2.0:
    dependencies:
      is-docker: 2.2.1

  isexe@2.0.0: {}

  jest-worker@27.5.1:
    dependencies:
      '@types/node': 24.0.1
      merge-stream: 2.0.0
      supports-color: 8.1.1
    optional: true

  jiti@2.4.2: {}

  js-tokens@4.0.0:
    optional: true

  js-tokens@9.0.1: {}

  js-yaml@3.14.1:
    dependencies:
      argparse: 1.0.10
      esprima: 4.0.1

  json-parse-even-better-errors@2.3.1:
    optional: true

  json-schema-traverse@0.4.1:
    optional: true

  json-schema-traverse@1.0.0: {}

  jsonfile@4.0.0:
    optionalDependencies:
      graceful-fs: 4.2.11

  lightningcss-darwin-arm64@1.30.1:
    optional: true

  lightningcss-darwin-x64@1.30.1:
    optional: true

  lightningcss-freebsd-x64@1.30.1:
    optional: true

  lightningcss-linux-arm-gnueabihf@1.30.1:
    optional: true

  lightningcss-linux-arm64-gnu@1.30.1:
    optional: true

  lightningcss-linux-arm64-musl@1.30.1:
    optional: true

  lightningcss-linux-x64-gnu@1.30.1:
    optional: true

  lightningcss-linux-x64-musl@1.30.1:
    optional: true

  lightningcss-win32-arm64-msvc@1.30.1:
    optional: true

  lightningcss-win32-x64-msvc@1.30.1:
    optional: true

  lightningcss@1.30.1:
    dependencies:
      detect-libc: 2.0.4
    optionalDependencies:
      lightningcss-darwin-arm64: 1.30.1
      lightningcss-darwin-x64: 1.30.1
      lightningcss-freebsd-x64: 1.30.1
      lightningcss-linux-arm-gnueabihf: 1.30.1
      lightningcss-linux-arm64-gnu: 1.30.1
      lightningcss-linux-arm64-musl: 1.30.1
      lightningcss-linux-x64-gnu: 1.30.1
      lightningcss-linux-x64-musl: 1.30.1
      lightningcss-win32-arm64-msvc: 1.30.1
      lightningcss-win32-x64-msvc: 1.30.1

  loader-runner@4.3.0:
    optional: true

  locate-path@5.0.0:
    dependencies:
      p-locate: 4.1.0

  lodash.castarray@4.4.0: {}

  lodash.isplainobject@4.0.6: {}

  lodash.merge@4.6.2: {}

  lodash.startcase@4.4.0: {}

  log-symbols@6.0.0:
    dependencies:
      chalk: 5.4.1
      is-unicode-supported: 1.3.0

  longest-streak@3.1.0: {}

  loupe@3.1.3: {}

  magic-string@0.30.17:
    dependencies:
      '@jridgewell/sourcemap-codec': 1.5.0

  markdown-extensions@2.0.0: {}

  markdown-table@3.0.4: {}

  mdast-util-find-and-replace@3.0.2:
    dependencies:
      '@types/mdast': 4.0.4
      escape-string-regexp: 5.0.0
      unist-util-is: 6.0.0
      unist-util-visit-parents: 6.0.1

  mdast-util-from-markdown@2.0.2:
    dependencies:
      '@types/mdast': 4.0.4
      '@types/unist': 3.0.3
      decode-named-character-reference: 1.2.0
      devlop: 1.1.0
      mdast-util-to-string: 4.0.0
      micromark: 4.0.2
      micromark-util-decode-numeric-character-reference: 2.0.2
      micromark-util-decode-string: 2.0.1
      micromark-util-normalize-identifier: 2.0.1
      micromark-util-symbol: 2.0.1
      micromark-util-types: 2.0.2
      unist-util-stringify-position: 4.0.0
    transitivePeerDependencies:
      - supports-color

  mdast-util-frontmatter@2.0.1:
    dependencies:
      '@types/mdast': 4.0.4
      devlop: 1.1.0
      escape-string-regexp: 5.0.0
      mdast-util-from-markdown: 2.0.2
      mdast-util-to-markdown: 2.1.2
      micromark-extension-frontmatter: 2.0.0
    transitivePeerDependencies:
      - supports-color

  mdast-util-gfm-autolink-literal@2.0.1:
    dependencies:
      '@types/mdast': 4.0.4
      ccount: 2.0.1
      devlop: 1.1.0
      mdast-util-find-and-replace: 3.0.2
      micromark-util-character: 2.1.1

  mdast-util-gfm-footnote@2.1.0:
    dependencies:
      '@types/mdast': 4.0.4
      devlop: 1.1.0
      mdast-util-from-markdown: 2.0.2
      mdast-util-to-markdown: 2.1.2
      micromark-util-normalize-identifier: 2.0.1
    transitivePeerDependencies:
      - supports-color

  mdast-util-gfm-strikethrough@2.0.0:
    dependencies:
      '@types/mdast': 4.0.4
      mdast-util-from-markdown: 2.0.2
      mdast-util-to-markdown: 2.1.2
    transitivePeerDependencies:
      - supports-color

  mdast-util-gfm-table@2.0.0:
    dependencies:
      '@types/mdast': 4.0.4
      devlop: 1.1.0
      markdown-table: 3.0.4
      mdast-util-from-markdown: 2.0.2
      mdast-util-to-markdown: 2.1.2
    transitivePeerDependencies:
      - supports-color

  mdast-util-gfm-task-list-item@2.0.0:
    dependencies:
      '@types/mdast': 4.0.4
      devlop: 1.1.0
      mdast-util-from-markdown: 2.0.2
      mdast-util-to-markdown: 2.1.2
    transitivePeerDependencies:
      - supports-color

  mdast-util-gfm@3.1.0:
    dependencies:
      mdast-util-from-markdown: 2.0.2
      mdast-util-gfm-autolink-literal: 2.0.1
      mdast-util-gfm-footnote: 2.1.0
      mdast-util-gfm-strikethrough: 2.0.0
      mdast-util-gfm-table: 2.0.0
      mdast-util-gfm-task-list-item: 2.0.0
      mdast-util-to-markdown: 2.1.2
    transitivePeerDependencies:
      - supports-color

  mdast-util-mdx-expression@2.0.1:
    dependencies:
      '@types/estree-jsx': 1.0.5
      '@types/hast': 3.0.4
      '@types/mdast': 4.0.4
      devlop: 1.1.0
      mdast-util-from-markdown: 2.0.2
      mdast-util-to-markdown: 2.1.2
    transitivePeerDependencies:
      - supports-color

  mdast-util-mdx-jsx@3.2.0:
    dependencies:
      '@types/estree-jsx': 1.0.5
      '@types/hast': 3.0.4
      '@types/mdast': 4.0.4
      '@types/unist': 3.0.3
      ccount: 2.0.1
      devlop: 1.1.0
      mdast-util-from-markdown: 2.0.2
      mdast-util-to-markdown: 2.1.2
      parse-entities: 4.0.2
      stringify-entities: 4.0.4
      unist-util-stringify-position: 4.0.0
      vfile-message: 4.0.2
    transitivePeerDependencies:
      - supports-color

  mdast-util-mdx@3.0.0:
    dependencies:
      mdast-util-from-markdown: 2.0.2
      mdast-util-mdx-expression: 2.0.1
      mdast-util-mdx-jsx: 3.2.0
      mdast-util-mdxjs-esm: 2.0.1
      mdast-util-to-markdown: 2.1.2
    transitivePeerDependencies:
      - supports-color

  mdast-util-mdxjs-esm@2.0.1:
    dependencies:
      '@types/estree-jsx': 1.0.5
      '@types/hast': 3.0.4
      '@types/mdast': 4.0.4
      devlop: 1.1.0
      mdast-util-from-markdown: 2.0.2
      mdast-util-to-markdown: 2.1.2
    transitivePeerDependencies:
      - supports-color

  mdast-util-phrasing@4.1.0:
    dependencies:
      '@types/mdast': 4.0.4
      unist-util-is: 6.0.0

  mdast-util-to-hast@13.2.0:
    dependencies:
      '@types/hast': 3.0.4
      '@types/mdast': 4.0.4
      '@ungap/structured-clone': 1.3.0
      devlop: 1.1.0
      micromark-util-sanitize-uri: 2.0.1
      trim-lines: 3.0.1
      unist-util-position: 5.0.0
      unist-util-visit: 5.0.0
      vfile: 6.0.3

  mdast-util-to-markdown@2.1.2:
    dependencies:
      '@types/mdast': 4.0.4
      '@types/unist': 3.0.3
      longest-streak: 3.1.0
      mdast-util-phrasing: 4.1.0
      mdast-util-to-string: 4.0.0
      micromark-util-classify-character: 2.0.1
      micromark-util-decode-string: 2.0.1
      unist-util-visit: 5.0.0
      zwitch: 2.0.4

  mdast-util-to-string@4.0.0:
    dependencies:
      '@types/mdast': 4.0.4

  merge-stream@2.0.0: {}

  merge2@1.4.1: {}

  micromark-core-commonmark@2.0.3:
    dependencies:
      decode-named-character-reference: 1.2.0
      devlop: 1.1.0
      micromark-factory-destination: 2.0.1
      micromark-factory-label: 2.0.1
      micromark-factory-space: 2.0.1
      micromark-factory-title: 2.0.1
      micromark-factory-whitespace: 2.0.1
      micromark-util-character: 2.1.1
      micromark-util-chunked: 2.0.1
      micromark-util-classify-character: 2.0.1
      micromark-util-html-tag-name: 2.0.1
      micromark-util-normalize-identifier: 2.0.1
      micromark-util-resolve-all: 2.0.1
      micromark-util-subtokenize: 2.1.0
      micromark-util-symbol: 2.0.1
      micromark-util-types: 2.0.2

  micromark-extension-frontmatter@2.0.0:
    dependencies:
      fault: 2.0.1
      micromark-util-character: 2.1.1
      micromark-util-symbol: 2.0.1
      micromark-util-types: 2.0.2

  micromark-extension-gfm-autolink-literal@2.1.0:
    dependencies:
      micromark-util-character: 2.1.1
      micromark-util-sanitize-uri: 2.0.1
      micromark-util-symbol: 2.0.1
      micromark-util-types: 2.0.2

  micromark-extension-gfm-footnote@2.1.0:
    dependencies:
      devlop: 1.1.0
      micromark-core-commonmark: 2.0.3
      micromark-factory-space: 2.0.1
      micromark-util-character: 2.1.1
      micromark-util-normalize-identifier: 2.0.1
      micromark-util-sanitize-uri: 2.0.1
      micromark-util-symbol: 2.0.1
      micromark-util-types: 2.0.2

  micromark-extension-gfm-strikethrough@2.1.0:
    dependencies:
      devlop: 1.1.0
      micromark-util-chunked: 2.0.1
      micromark-util-classify-character: 2.0.1
      micromark-util-resolve-all: 2.0.1
      micromark-util-symbol: 2.0.1
      micromark-util-types: 2.0.2

  micromark-extension-gfm-table@2.1.1:
    dependencies:
      devlop: 1.1.0
      micromark-factory-space: 2.0.1
      micromark-util-character: 2.1.1
      micromark-util-symbol: 2.0.1
      micromark-util-types: 2.0.2

  micromark-extension-gfm-tagfilter@2.0.0:
    dependencies:
      micromark-util-types: 2.0.2

  micromark-extension-gfm-task-list-item@2.1.0:
    dependencies:
      devlop: 1.1.0
      micromark-factory-space: 2.0.1
      micromark-util-character: 2.1.1
      micromark-util-symbol: 2.0.1
      micromark-util-types: 2.0.2

  micromark-extension-gfm@3.0.0:
    dependencies:
      micromark-extension-gfm-autolink-literal: 2.1.0
      micromark-extension-gfm-footnote: 2.1.0
      micromark-extension-gfm-strikethrough: 2.1.0
      micromark-extension-gfm-table: 2.1.1
      micromark-extension-gfm-tagfilter: 2.0.0
      micromark-extension-gfm-task-list-item: 2.1.0
      micromark-util-combine-extensions: 2.0.1
      micromark-util-types: 2.0.2

  micromark-extension-mdx-expression@3.0.1:
    dependencies:
      '@types/estree': 1.0.8
      devlop: 1.1.0
      micromark-factory-mdx-expression: 2.0.3
      micromark-factory-space: 2.0.1
      micromark-util-character: 2.1.1
      micromark-util-events-to-acorn: 2.0.3
      micromark-util-symbol: 2.0.1
      micromark-util-types: 2.0.2

  micromark-extension-mdx-jsx@3.0.2:
    dependencies:
      '@types/estree': 1.0.8
      devlop: 1.1.0
      estree-util-is-identifier-name: 3.0.0
      micromark-factory-mdx-expression: 2.0.3
      micromark-factory-space: 2.0.1
      micromark-util-character: 2.1.1
      micromark-util-events-to-acorn: 2.0.3
      micromark-util-symbol: 2.0.1
      micromark-util-types: 2.0.2
      vfile-message: 4.0.2

  micromark-extension-mdx-md@2.0.0:
    dependencies:
      micromark-util-types: 2.0.2

  micromark-extension-mdxjs-esm@3.0.0:
    dependencies:
      '@types/estree': 1.0.8
      devlop: 1.1.0
      micromark-core-commonmark: 2.0.3
      micromark-util-character: 2.1.1
      micromark-util-events-to-acorn: 2.0.3
      micromark-util-symbol: 2.0.1
      micromark-util-types: 2.0.2
      unist-util-position-from-estree: 2.0.0
      vfile-message: 4.0.2

  micromark-extension-mdxjs@3.0.0:
    dependencies:
      acorn: 8.15.0
      acorn-jsx: 5.3.2(acorn@8.15.0)
      micromark-extension-mdx-expression: 3.0.1
      micromark-extension-mdx-jsx: 3.0.2
      micromark-extension-mdx-md: 2.0.0
      micromark-extension-mdxjs-esm: 3.0.0
      micromark-util-combine-extensions: 2.0.1
      micromark-util-types: 2.0.2

  micromark-factory-destination@2.0.1:
    dependencies:
      micromark-util-character: 2.1.1
      micromark-util-symbol: 2.0.1
      micromark-util-types: 2.0.2

  micromark-factory-label@2.0.1:
    dependencies:
      devlop: 1.1.0
      micromark-util-character: 2.1.1
      micromark-util-symbol: 2.0.1
      micromark-util-types: 2.0.2

  micromark-factory-mdx-expression@2.0.3:
    dependencies:
      '@types/estree': 1.0.8
      devlop: 1.1.0
      micromark-factory-space: 2.0.1
      micromark-util-character: 2.1.1
      micromark-util-events-to-acorn: 2.0.3
      micromark-util-symbol: 2.0.1
      micromark-util-types: 2.0.2
      unist-util-position-from-estree: 2.0.0
      vfile-message: 4.0.2

  micromark-factory-space@2.0.1:
    dependencies:
      micromark-util-character: 2.1.1
      micromark-util-types: 2.0.2

  micromark-factory-title@2.0.1:
    dependencies:
      micromark-factory-space: 2.0.1
      micromark-util-character: 2.1.1
      micromark-util-symbol: 2.0.1
      micromark-util-types: 2.0.2

  micromark-factory-whitespace@2.0.1:
    dependencies:
      micromark-factory-space: 2.0.1
      micromark-util-character: 2.1.1
      micromark-util-symbol: 2.0.1
      micromark-util-types: 2.0.2

  micromark-util-character@2.1.1:
    dependencies:
      micromark-util-symbol: 2.0.1
      micromark-util-types: 2.0.2

  micromark-util-chunked@2.0.1:
    dependencies:
      micromark-util-symbol: 2.0.1

  micromark-util-classify-character@2.0.1:
    dependencies:
      micromark-util-character: 2.1.1
      micromark-util-symbol: 2.0.1
      micromark-util-types: 2.0.2

  micromark-util-combine-extensions@2.0.1:
    dependencies:
      micromark-util-chunked: 2.0.1
      micromark-util-types: 2.0.2

  micromark-util-decode-numeric-character-reference@2.0.2:
    dependencies:
      micromark-util-symbol: 2.0.1

  micromark-util-decode-string@2.0.1:
    dependencies:
      decode-named-character-reference: 1.2.0
      micromark-util-character: 2.1.1
      micromark-util-decode-numeric-character-reference: 2.0.2
      micromark-util-symbol: 2.0.1

  micromark-util-encode@2.0.1: {}

  micromark-util-events-to-acorn@2.0.3:
    dependencies:
      '@types/estree': 1.0.8
      '@types/unist': 3.0.3
      devlop: 1.1.0
      estree-util-visit: 2.0.0
      micromark-util-symbol: 2.0.1
      micromark-util-types: 2.0.2
      vfile-message: 4.0.2

  micromark-util-html-tag-name@2.0.1: {}

  micromark-util-normalize-identifier@2.0.1:
    dependencies:
      micromark-util-symbol: 2.0.1

  micromark-util-resolve-all@2.0.1:
    dependencies:
      micromark-util-types: 2.0.2

  micromark-util-sanitize-uri@2.0.1:
    dependencies:
      micromark-util-character: 2.1.1
      micromark-util-encode: 2.0.1
      micromark-util-symbol: 2.0.1

  micromark-util-subtokenize@2.1.0:
    dependencies:
      devlop: 1.1.0
      micromark-util-chunked: 2.0.1
      micromark-util-symbol: 2.0.1
      micromark-util-types: 2.0.2

  micromark-util-symbol@2.0.1: {}

  micromark-util-types@2.0.2: {}

  micromark@4.0.2:
    dependencies:
      '@types/debug': 4.1.12
      debug: 4.4.1
      decode-named-character-reference: 1.2.0
      devlop: 1.1.0
      micromark-core-commonmark: 2.0.3
      micromark-factory-space: 2.0.1
      micromark-util-character: 2.1.1
      micromark-util-chunked: 2.0.1
      micromark-util-combine-extensions: 2.0.1
      micromark-util-decode-numeric-character-reference: 2.0.2
      micromark-util-encode: 2.0.1
      micromark-util-normalize-identifier: 2.0.1
      micromark-util-resolve-all: 2.0.1
      micromark-util-sanitize-uri: 2.0.1
      micromark-util-subtokenize: 2.1.0
      micromark-util-symbol: 2.0.1
      micromark-util-types: 2.0.2
    transitivePeerDependencies:
      - supports-color

  micromatch@4.0.8:
    dependencies:
      braces: 3.0.3
      picomatch: 2.3.1

  mime-db@1.33.0: {}

  mime-db@1.52.0: {}

  mime-db@1.54.0: {}

  mime-types@2.1.18:
    dependencies:
      mime-db: 1.33.0

  mime-types@2.1.35:
    dependencies:
      mime-db: 1.52.0

  mimic-fn@2.1.0: {}

  mimic-function@5.0.1: {}

  min-document@2.19.0:
    dependencies:
      dom-walk: 0.1.2

  minimatch@10.0.3:
    dependencies:
      '@isaacs/brace-expansion': 5.0.0

  minimatch@3.1.2:
    dependencies:
      brace-expansion: 1.1.12

  minimist@1.2.8: {}

  minipass@7.1.2: {}

  minizlib@3.0.2:
    dependencies:
      minipass: 7.1.2

  mkdirp@3.0.1: {}

  mri@1.2.0: {}

  ms@2.0.0: {}

  ms@2.1.3: {}

  nanoid@3.3.11: {}

  negotiator@0.6.3: {}

  neo-async@2.6.2:
    optional: true

  next@15.3.3(react-dom@19.1.0(react@19.1.0))(react@19.1.0):
    dependencies:
      '@next/env': 15.3.3
      '@swc/counter': 0.1.3
      '@swc/helpers': 0.5.15
      busboy: 1.6.0
      caniuse-lite: 1.0.30001723
      postcss: 8.4.31
      react: 19.1.0
      react-dom: 19.1.0(react@19.1.0)
      styled-jsx: 5.1.6(react@19.1.0)
    optionalDependencies:
      '@next/swc-darwin-arm64': 15.3.3
      '@next/swc-darwin-x64': 15.3.3
      '@next/swc-linux-arm64-gnu': 15.3.3
      '@next/swc-linux-arm64-musl': 15.3.3
      '@next/swc-linux-x64-gnu': 15.3.3
      '@next/swc-linux-x64-musl': 15.3.3
      '@next/swc-win32-arm64-msvc': 15.3.3
      '@next/swc-win32-x64-msvc': 15.3.3
      sharp: 0.34.2
    transitivePeerDependencies:
      - '@babel/core'
      - babel-plugin-macros

  nlcst-normalize@2.1.5:
    dependencies:
      nlcst-to-string: 2.0.4

  nlcst-to-string@2.0.4: {}

  nlcst-to-string@4.0.0:
    dependencies:
      '@types/nlcst': 2.0.3

  node-releases@2.0.19:
    optional: true

  normalize-strings@1.1.1: {}

  npm-run-path@4.0.1:
    dependencies:
      path-key: 3.1.1

  nth-check@2.1.1:
    dependencies:
      boolbase: 1.0.0

  on-headers@1.0.2: {}

  onetime@5.1.2:
    dependencies:
      mimic-fn: 2.1.0

  onetime@7.0.0:
    dependencies:
      mimic-function: 5.0.1

  oniguruma-parser@0.12.1: {}

  oniguruma-to-es@4.3.3:
    dependencies:
      oniguruma-parser: 0.12.1
      regex: 6.0.1
      regex-recursion: 6.0.2

  ora@8.2.0:
    dependencies:
      chalk: 5.4.1
      cli-cursor: 5.0.0
      cli-spinners: 2.9.2
      is-interactive: 2.0.0
      is-unicode-supported: 2.1.0
      log-symbols: 6.0.0
      stdin-discarder: 0.2.2
      string-width: 7.2.0
      strip-ansi: 7.1.0

  os-tmpdir@1.0.2: {}

  outdent@0.5.0: {}

  p-filter@2.1.0:
    dependencies:
      p-map: 2.1.0

  p-limit@2.3.0:
    dependencies:
      p-try: 2.2.0

  p-locate@4.1.0:
    dependencies:
      p-limit: 2.3.0

  p-map@2.1.0: {}

  p-try@2.2.0: {}

  package-manager-detector@0.2.11:
    dependencies:
      quansync: 0.2.10

  package-manager-detector@1.3.0: {}

  parse-english@4.2.0:
    dependencies:
      nlcst-to-string: 2.0.4
      parse-latin: 4.3.0
      unist-util-modify-children: 2.0.0
      unist-util-visit-children: 1.1.4

  parse-entities@4.0.2:
    dependencies:
      '@types/unist': 2.0.11
      character-entities-legacy: 3.0.0
      character-reference-invalid: 2.0.1
      decode-named-character-reference: 1.2.0
      is-alphanumerical: 2.0.1
      is-decimal: 2.0.1
      is-hexadecimal: 2.0.1

  parse-latin@4.3.0:
    dependencies:
      nlcst-to-string: 2.0.4
      unist-util-modify-children: 2.0.0
      unist-util-visit-children: 1.1.4

  parse-latin@7.0.0:
    dependencies:
      '@types/nlcst': 2.0.3
      '@types/unist': 3.0.3
      nlcst-to-string: 4.0.0
      unist-util-modify-children: 4.0.0
      unist-util-visit-children: 3.0.0
      vfile: 6.0.3

  path-browserify@1.0.1: {}

  path-exists@4.0.0: {}

  path-is-inside@1.0.2: {}

  path-key@3.1.1: {}

  path-parse@1.0.7: {}

  path-to-regexp@3.3.0: {}

  path-type@4.0.0: {}

  pathe@2.0.3: {}

  pathval@2.0.0: {}

  picocolors@1.1.1: {}

  picomatch@2.3.1: {}

  picomatch@4.0.2: {}

  pify@4.0.1: {}

  pluralize@8.0.0: {}

  postcss-selector-parser@6.0.10:
    dependencies:
      cssesc: 3.0.0
      util-deprecate: 1.0.2

  postcss@8.4.31:
    dependencies:
      nanoid: 3.3.11
      picocolors: 1.1.1
      source-map-js: 1.2.1

  postcss@8.5.5:
    dependencies:
      nanoid: 3.3.11
      picocolors: 1.1.1
      source-map-js: 1.2.1

  prettier@2.8.8: {}

  prettier@3.5.3: {}

  pretty-bytes@5.6.0: {}

  process@0.11.10: {}

  property-information@7.1.0: {}

  punycode@2.3.1: {}

  quansync@0.2.10: {}

  queue-microtask@1.2.3: {}

  randombytes@2.1.0:
    dependencies:
      safe-buffer: 5.2.1
    optional: true

  range-parser@1.2.0: {}

  rc@1.2.8:
    dependencies:
      deep-extend: 0.6.0
      ini: 1.3.8
      minimist: 1.2.8
      strip-json-comments: 2.0.1

  react-aria-components@1.10.1(react-dom@19.1.0(react@19.1.0))(react@19.1.0):
    dependencies:
      '@internationalized/date': 3.8.2
      '@internationalized/string': 3.2.7
      '@react-aria/autocomplete': 3.0.0-beta.5(react-dom@19.1.0(react@19.1.0))(react@19.1.0)
      '@react-aria/collections': 3.0.0-rc.3(react-dom@19.1.0(react@19.1.0))(react@19.1.0)
      '@react-aria/dnd': 3.10.1(react-dom@19.1.0(react@19.1.0))(react@19.1.0)
      '@react-aria/focus': 3.20.5(react-dom@19.1.0(react@19.1.0))(react@19.1.0)
      '@react-aria/interactions': 3.25.3(react-dom@19.1.0(react@19.1.0))(react@19.1.0)
      '@react-aria/live-announcer': 3.4.3
      '@react-aria/overlays': 3.27.3(react-dom@19.1.0(react@19.1.0))(react@19.1.0)
      '@react-aria/ssr': 3.9.9(react@19.1.0)
      '@react-aria/toolbar': 3.0.0-beta.18(react-dom@19.1.0(react@19.1.0))(react@19.1.0)
      '@react-aria/utils': 3.29.1(react-dom@19.1.0(react@19.1.0))(react@19.1.0)
      '@react-aria/virtualizer': 4.1.7(react-dom@19.1.0(react@19.1.0))(react@19.1.0)
      '@react-stately/autocomplete': 3.0.0-beta.2(react@19.1.0)
      '@react-stately/layout': 4.3.1(react-dom@19.1.0(react@19.1.0))(react@19.1.0)
      '@react-stately/selection': 3.20.3(react@19.1.0)
      '@react-stately/table': 3.14.3(react@19.1.0)
      '@react-stately/utils': 3.10.7(react@19.1.0)
      '@react-stately/virtualizer': 4.4.1(react-dom@19.1.0(react@19.1.0))(react@19.1.0)
      '@react-types/form': 3.7.13(react@19.1.0)
      '@react-types/grid': 3.3.3(react@19.1.0)
      '@react-types/shared': 3.30.0(react@19.1.0)
      '@react-types/table': 3.13.1(react@19.1.0)
      '@swc/helpers': 0.5.17
      client-only: 0.0.1
      react: 19.1.0
      react-aria: 3.41.1(react-dom@19.1.0(react@19.1.0))(react@19.1.0)
      react-dom: 19.1.0(react@19.1.0)
      react-stately: 3.39.0(react@19.1.0)
      use-sync-external-store: 1.5.0(react@19.1.0)

  react-aria@3.41.1(react-dom@19.1.0(react@19.1.0))(react@19.1.0):
    dependencies:
      '@internationalized/string': 3.2.7
      '@react-aria/breadcrumbs': 3.5.26(react-dom@19.1.0(react@19.1.0))(react@19.1.0)
      '@react-aria/button': 3.13.3(react-dom@19.1.0(react@19.1.0))(react@19.1.0)
      '@react-aria/calendar': 3.8.3(react-dom@19.1.0(react@19.1.0))(react@19.1.0)
      '@react-aria/checkbox': 3.15.7(react-dom@19.1.0(react@19.1.0))(react@19.1.0)
      '@react-aria/color': 3.0.9(react-dom@19.1.0(react@19.1.0))(react@19.1.0)
      '@react-aria/combobox': 3.12.5(react-dom@19.1.0(react@19.1.0))(react@19.1.0)
      '@react-aria/datepicker': 3.14.5(react-dom@19.1.0(react@19.1.0))(react@19.1.0)
      '@react-aria/dialog': 3.5.27(react-dom@19.1.0(react@19.1.0))(react@19.1.0)
      '@react-aria/disclosure': 3.0.6(react-dom@19.1.0(react@19.1.0))(react@19.1.0)
      '@react-aria/dnd': 3.10.1(react-dom@19.1.0(react@19.1.0))(react@19.1.0)
      '@react-aria/focus': 3.20.5(react-dom@19.1.0(react@19.1.0))(react@19.1.0)
      '@react-aria/gridlist': 3.13.2(react-dom@19.1.0(react@19.1.0))(react@19.1.0)
      '@react-aria/i18n': 3.12.10(react-dom@19.1.0(react@19.1.0))(react@19.1.0)
      '@react-aria/interactions': 3.25.3(react-dom@19.1.0(react@19.1.0))(react@19.1.0)
      '@react-aria/label': 3.7.19(react-dom@19.1.0(react@19.1.0))(react@19.1.0)
      '@react-aria/landmark': 3.0.4(react-dom@19.1.0(react@19.1.0))(react@19.1.0)
      '@react-aria/link': 3.8.3(react-dom@19.1.0(react@19.1.0))(react@19.1.0)
      '@react-aria/listbox': 3.14.6(react-dom@19.1.0(react@19.1.0))(react@19.1.0)
      '@react-aria/menu': 3.18.5(react-dom@19.1.0(react@19.1.0))(react@19.1.0)
      '@react-aria/meter': 3.4.24(react-dom@19.1.0(react@19.1.0))(react@19.1.0)
      '@react-aria/numberfield': 3.11.16(react-dom@19.1.0(react@19.1.0))(react@19.1.0)
      '@react-aria/overlays': 3.27.3(react-dom@19.1.0(react@19.1.0))(react@19.1.0)
      '@react-aria/progress': 3.4.24(react-dom@19.1.0(react@19.1.0))(react@19.1.0)
      '@react-aria/radio': 3.11.5(react-dom@19.1.0(react@19.1.0))(react@19.1.0)
      '@react-aria/searchfield': 3.8.6(react-dom@19.1.0(react@19.1.0))(react@19.1.0)
      '@react-aria/select': 3.15.7(react-dom@19.1.0(react@19.1.0))(react@19.1.0)
      '@react-aria/selection': 3.24.3(react-dom@19.1.0(react@19.1.0))(react@19.1.0)
      '@react-aria/separator': 3.4.10(react-dom@19.1.0(react@19.1.0))(react@19.1.0)
      '@react-aria/slider': 3.7.21(react-dom@19.1.0(react@19.1.0))(react@19.1.0)
      '@react-aria/ssr': 3.9.9(react@19.1.0)
      '@react-aria/switch': 3.7.5(react-dom@19.1.0(react@19.1.0))(react@19.1.0)
      '@react-aria/table': 3.17.5(react-dom@19.1.0(react@19.1.0))(react@19.1.0)
      '@react-aria/tabs': 3.10.5(react-dom@19.1.0(react@19.1.0))(react@19.1.0)
      '@react-aria/tag': 3.6.2(react-dom@19.1.0(react@19.1.0))(react@19.1.0)
      '@react-aria/textfield': 3.17.5(react-dom@19.1.0(react@19.1.0))(react@19.1.0)
      '@react-aria/toast': 3.0.5(react-dom@19.1.0(react@19.1.0))(react@19.1.0)
      '@react-aria/tooltip': 3.8.5(react-dom@19.1.0(react@19.1.0))(react@19.1.0)
      '@react-aria/tree': 3.1.1(react-dom@19.1.0(react@19.1.0))(react@19.1.0)
      '@react-aria/utils': 3.29.1(react-dom@19.1.0(react@19.1.0))(react@19.1.0)
      '@react-aria/visually-hidden': 3.8.25(react-dom@19.1.0(react@19.1.0))(react@19.1.0)
      '@react-types/shared': 3.30.0(react@19.1.0)
      react: 19.1.0
      react-dom: 19.1.0(react@19.1.0)

  react-dom@19.1.0(react@19.1.0):
    dependencies:
      react: 19.1.0
      scheduler: 0.26.0

  react-stately@3.39.0(react@19.1.0):
    dependencies:
      '@react-stately/calendar': 3.8.2(react@19.1.0)
      '@react-stately/checkbox': 3.6.15(react@19.1.0)
      '@react-stately/collections': 3.12.5(react@19.1.0)
      '@react-stately/color': 3.8.6(react@19.1.0)
      '@react-stately/combobox': 3.10.6(react@19.1.0)
      '@react-stately/data': 3.13.1(react@19.1.0)
      '@react-stately/datepicker': 3.14.2(react@19.1.0)
      '@react-stately/disclosure': 3.0.5(react@19.1.0)
      '@react-stately/dnd': 3.6.0(react@19.1.0)
      '@react-stately/form': 3.1.5(react@19.1.0)
      '@react-stately/list': 3.12.3(react@19.1.0)
      '@react-stately/menu': 3.9.5(react@19.1.0)
      '@react-stately/numberfield': 3.9.13(react@19.1.0)
      '@react-stately/overlays': 3.6.17(react@19.1.0)
      '@react-stately/radio': 3.10.14(react@19.1.0)
      '@react-stately/searchfield': 3.5.13(react@19.1.0)
      '@react-stately/select': 3.6.14(react@19.1.0)
      '@react-stately/selection': 3.20.3(react@19.1.0)
      '@react-stately/slider': 3.6.5(react@19.1.0)
      '@react-stately/table': 3.14.3(react@19.1.0)
      '@react-stately/tabs': 3.8.3(react@19.1.0)
      '@react-stately/toast': 3.1.1(react@19.1.0)
      '@react-stately/toggle': 3.8.5(react@19.1.0)
      '@react-stately/tooltip': 3.5.5(react@19.1.0)
      '@react-stately/tree': 3.9.0(react@19.1.0)
      '@react-types/shared': 3.30.0(react@19.1.0)
      react: 19.1.0

  react@19.1.0: {}

  read-yaml-file@1.1.0:
    dependencies:
      graceful-fs: 4.2.11
      js-yaml: 3.14.1
      pify: 4.0.1
      strip-bom: 3.0.0

  readability-scores@1.0.8:
    dependencies:
      automated-readability: 1.0.5
      coleman-liau: 1.0.5
      dale-chall: 1.0.4
      dale-chall-formula: 1.0.5
      flesch: 1.0.5
      global: 4.4.0
      gunning-fog: 1.0.6
      nlcst-normalize: 2.1.5
      nlcst-to-string: 2.0.4
      retext-english: 3.0.4
      smog-formula: 1.0.5
      spache: 1.1.5
      spache-formula: 1.0.5
      stemmer: 1.0.5
      syllable: 4.1.0
      unified: 9.2.2
      unist-util-visit: 2.0.3

  recma-build-jsx@1.0.0:
    dependencies:
      '@types/estree': 1.0.8
      estree-util-build-jsx: 3.0.1
      vfile: 6.0.3

  recma-jsx@1.0.0(acorn@8.15.0):
    dependencies:
      acorn-jsx: 5.3.2(acorn@8.15.0)
      estree-util-to-js: 2.0.0
      recma-parse: 1.0.0
      recma-stringify: 1.0.0
      unified: 11.0.5
    transitivePeerDependencies:
      - acorn

  recma-parse@1.0.0:
    dependencies:
      '@types/estree': 1.0.8
      esast-util-from-js: 2.0.1
      unified: 11.0.5
      vfile: 6.0.3

  recma-stringify@1.0.0:
    dependencies:
      '@types/estree': 1.0.8
      estree-util-to-js: 2.0.0
      unified: 11.0.5
      vfile: 6.0.3

  regex-recursion@6.0.2:
    dependencies:
      regex-utilities: 2.3.0

  regex-utilities@2.3.0: {}

  regex@6.0.1:
    dependencies:
      regex-utilities: 2.3.0

  registry-auth-token@3.3.2:
    dependencies:
      rc: 1.2.8
      safe-buffer: 5.2.1

  registry-url@3.1.0:
    dependencies:
      rc: 1.2.8

  rehype-infer-reading-time-meta@2.0.0:
    dependencies:
      '@types/hast': 3.0.4
      hast-util-reading-time: 2.0.0
      hast-util-select: 6.0.4
      unified: 11.0.5
      vfile: 6.0.3

  rehype-recma@1.0.0:
    dependencies:
      '@types/estree': 1.0.8
      '@types/hast': 3.0.4
      hast-util-to-estree: 3.1.3
    transitivePeerDependencies:
      - supports-color

  rehype-unwrap-images@1.0.0:
    dependencies:
      '@types/hast': 3.0.4
      hast-util-interactive: 3.0.0
      hast-util-whitespace: 3.0.0
      unist-util-visit: 5.0.0

  remark-frontmatter@5.0.0:
    dependencies:
      '@types/mdast': 4.0.4
      mdast-util-frontmatter: 2.0.1
      micromark-extension-frontmatter: 2.0.0
      unified: 11.0.5
    transitivePeerDependencies:
      - supports-color

  remark-gfm@4.0.1:
    dependencies:
      '@types/mdast': 4.0.4
      mdast-util-gfm: 3.1.0
      micromark-extension-gfm: 3.0.0
      remark-parse: 11.0.0
      remark-stringify: 11.0.0
      unified: 11.0.5
    transitivePeerDependencies:
      - supports-color

  remark-github@12.0.0:
    dependencies:
      '@types/mdast': 4.0.4
      mdast-util-find-and-replace: 3.0.2
      mdast-util-to-string: 4.0.0
      to-vfile: 8.0.0
      unist-util-visit: 5.0.0
      vfile: 6.0.3

  remark-mdx-frontmatter@5.2.0:
    dependencies:
      '@types/mdast': 4.0.4
      estree-util-value-to-estree: 3.4.0
      toml: 3.0.0
      unified: 11.0.5
      unist-util-mdx-define: 1.1.2
      yaml: 2.8.0

  remark-mdx@3.1.0:
    dependencies:
      mdast-util-mdx: 3.0.0
      micromark-extension-mdxjs: 3.0.0
    transitivePeerDependencies:
      - supports-color

  remark-parse@11.0.0:
    dependencies:
      '@types/mdast': 4.0.4
      mdast-util-from-markdown: 2.0.2
      micromark-util-types: 2.0.2
      unified: 11.0.5
    transitivePeerDependencies:
      - supports-color

  remark-rehype@11.1.2:
    dependencies:
      '@types/hast': 3.0.4
      '@types/mdast': 4.0.4
      mdast-util-to-hast: 13.2.0
      unified: 11.0.5
      vfile: 6.0.3

  remark-smartypants@3.0.2:
    dependencies:
      retext: 9.0.0
      retext-smartypants: 6.2.0
      unified: 11.0.5
      unist-util-visit: 5.0.0

  remark-stringify@11.0.0:
    dependencies:
      '@types/mdast': 4.0.4
      mdast-util-to-markdown: 2.1.2
      unified: 11.0.5

  require-directory@2.1.1: {}

  require-from-string@2.0.2: {}

  resolve-from@5.0.0: {}

  resolve-pkg-maps@1.0.0: {}

  resolve@1.22.10:
    dependencies:
      is-core-module: 2.16.1
      path-parse: 1.0.7
      supports-preserve-symlinks-flag: 1.0.0

  restore-cursor@5.1.0:
    dependencies:
      onetime: 7.0.0
      signal-exit: 4.1.0

  restyle@3.4.2(react@19.1.0):
    dependencies:
      react: 19.1.0

  retext-english@3.0.4:
    dependencies:
      parse-english: 4.2.0
      unherit: 1.1.3

  retext-latin@4.0.0:
    dependencies:
      '@types/nlcst': 2.0.3
      parse-latin: 7.0.0
      unified: 11.0.5

  retext-smartypants@6.2.0:
    dependencies:
      '@types/nlcst': 2.0.3
      nlcst-to-string: 4.0.0
      unist-util-visit: 5.0.0

  retext-stringify@4.0.0:
    dependencies:
      '@types/nlcst': 2.0.3
      nlcst-to-string: 4.0.0
      unified: 11.0.5

  retext@9.0.0:
    dependencies:
      '@types/nlcst': 2.0.3
      retext-latin: 4.0.0
      retext-stringify: 4.0.0
      unified: 11.0.5

  reusify@1.1.0: {}

  rollup-plugin-dts@6.2.1(rollup@4.43.0)(typescript@5.8.3):
    dependencies:
      magic-string: 0.30.17
      rollup: 4.43.0
      typescript: 5.8.3
    optionalDependencies:
      '@babel/code-frame': 7.27.1

  rollup-plugin-swc3@0.11.2(@swc/core@1.12.1(@swc/helpers@0.5.17))(rollup@4.43.0):
    dependencies:
      '@fastify/deepmerge': 1.3.0
      '@rollup/pluginutils': 5.1.4(rollup@4.43.0)
      '@swc/core': 1.12.1(@swc/helpers@0.5.17)
      get-tsconfig: 4.10.1
      rollup: 4.43.0
      rollup-preserve-directives: 1.1.3(rollup@4.43.0)

  rollup-preserve-directives@1.1.3(rollup@4.43.0):
    dependencies:
      magic-string: 0.30.17
      rollup: 4.43.0

  rollup@4.43.0:
    dependencies:
      '@types/estree': 1.0.7
    optionalDependencies:
      '@rollup/rollup-android-arm-eabi': 4.43.0
      '@rollup/rollup-android-arm64': 4.43.0
      '@rollup/rollup-darwin-arm64': 4.43.0
      '@rollup/rollup-darwin-x64': 4.43.0
      '@rollup/rollup-freebsd-arm64': 4.43.0
      '@rollup/rollup-freebsd-x64': 4.43.0
      '@rollup/rollup-linux-arm-gnueabihf': 4.43.0
      '@rollup/rollup-linux-arm-musleabihf': 4.43.0
      '@rollup/rollup-linux-arm64-gnu': 4.43.0
      '@rollup/rollup-linux-arm64-musl': 4.43.0
      '@rollup/rollup-linux-loongarch64-gnu': 4.43.0
      '@rollup/rollup-linux-powerpc64le-gnu': 4.43.0
      '@rollup/rollup-linux-riscv64-gnu': 4.43.0
      '@rollup/rollup-linux-riscv64-musl': 4.43.0
      '@rollup/rollup-linux-s390x-gnu': 4.43.0
      '@rollup/rollup-linux-x64-gnu': 4.43.0
      '@rollup/rollup-linux-x64-musl': 4.43.0
      '@rollup/rollup-win32-arm64-msvc': 4.43.0
      '@rollup/rollup-win32-ia32-msvc': 4.43.0
      '@rollup/rollup-win32-x64-msvc': 4.43.0
      fsevents: 2.3.3

  run-parallel@1.2.0:
    dependencies:
      queue-microtask: 1.2.3

  safe-buffer@5.1.2: {}

  safe-buffer@5.2.1: {}

  safer-buffer@2.1.2: {}

  scheduler@0.26.0: {}

  schema-utils@3.3.0:
    dependencies:
      '@types/json-schema': 7.0.15
      ajv: 6.12.6
      ajv-keywords: 3.5.2(ajv@6.12.6)
    optional: true

  schema-utils@4.3.2:
    dependencies:
      '@types/json-schema': 7.0.15
      ajv: 8.17.1
      ajv-formats: 2.1.1(ajv@8.17.1)
      ajv-keywords: 5.1.0(ajv@8.17.1)
    optional: true

  semver@7.7.2: {}

  serialize-javascript@6.0.2:
    dependencies:
      randombytes: 2.1.0
    optional: true

  serve-handler@6.1.6:
    dependencies:
      bytes: 3.0.0
      content-disposition: 0.5.2
      mime-types: 2.1.18
      minimatch: 3.1.2
      path-is-inside: 1.0.2
      path-to-regexp: 3.3.0
      range-parser: 1.2.0

  serve@14.2.4:
    dependencies:
      '@zeit/schemas': 2.36.0
      ajv: 8.12.0
      arg: 5.0.2
      boxen: 7.0.0
      chalk: 5.0.1
      chalk-template: 0.4.0
      clipboardy: 3.0.0
      compression: 1.7.4
      is-port-reachable: 4.0.0
      serve-handler: 6.1.6
      update-check: 1.5.4
    transitivePeerDependencies:
      - supports-color

  sharp@0.34.2:
    dependencies:
      color: 4.2.3
      detect-libc: 2.0.4
      semver: 7.7.2
    optionalDependencies:
      '@img/sharp-darwin-arm64': 0.34.2
      '@img/sharp-darwin-x64': 0.34.2
      '@img/sharp-libvips-darwin-arm64': 1.1.0
      '@img/sharp-libvips-darwin-x64': 1.1.0
      '@img/sharp-libvips-linux-arm': 1.1.0
      '@img/sharp-libvips-linux-arm64': 1.1.0
      '@img/sharp-libvips-linux-ppc64': 1.1.0
      '@img/sharp-libvips-linux-s390x': 1.1.0
      '@img/sharp-libvips-linux-x64': 1.1.0
      '@img/sharp-libvips-linuxmusl-arm64': 1.1.0
      '@img/sharp-libvips-linuxmusl-x64': 1.1.0
      '@img/sharp-linux-arm': 0.34.2
      '@img/sharp-linux-arm64': 0.34.2
      '@img/sharp-linux-s390x': 0.34.2
      '@img/sharp-linux-x64': 0.34.2
      '@img/sharp-linuxmusl-arm64': 0.34.2
      '@img/sharp-linuxmusl-x64': 0.34.2
      '@img/sharp-wasm32': 0.34.2
      '@img/sharp-win32-arm64': 0.34.2
      '@img/sharp-win32-ia32': 0.34.2
      '@img/sharp-win32-x64': 0.34.2
    optional: true

  shebang-command@2.0.0:
    dependencies:
      shebang-regex: 3.0.0

  shebang-regex@3.0.0: {}

  siginfo@2.0.0: {}

  signal-exit@3.0.7: {}

  signal-exit@4.1.0: {}

  simple-swizzle@0.2.2:
    dependencies:
      is-arrayish: 0.3.2
    optional: true

  sisteransi@1.0.5: {}

  slash@3.0.0: {}

  smog-formula@1.0.5: {}

  source-map-js@1.2.1: {}

  source-map-support@0.5.21:
    dependencies:
      buffer-from: 1.1.2
      source-map: 0.6.1
    optional: true

  source-map@0.6.1: {}

  source-map@0.7.4: {}

  space-separated-tokens@2.0.2: {}

  spache-formula@1.0.5: {}

  spache@1.1.5: {}

  spawndamnit@3.0.1:
    dependencies:
      cross-spawn: 7.0.6
      signal-exit: 4.1.0

  sprintf-js@1.0.3: {}

  stackback@0.0.2: {}

  std-env@3.9.0: {}

  stdin-discarder@0.2.2: {}

  stemmer@1.0.5: {}

  streamsearch@1.1.0: {}

  string-width@4.2.3:
    dependencies:
      emoji-regex: 8.0.0
      is-fullwidth-code-point: 3.0.0
      strip-ansi: 6.0.1

  string-width@5.1.2:
    dependencies:
      eastasianwidth: 0.2.0
      emoji-regex: 9.2.2
      strip-ansi: 7.1.0

  string-width@7.2.0:
    dependencies:
      emoji-regex: 10.4.0
      get-east-asian-width: 1.3.0
      strip-ansi: 7.1.0

  stringify-entities@4.0.4:
    dependencies:
      character-entities-html4: 2.1.0
      character-entities-legacy: 3.0.0

  strip-ansi@6.0.1:
    dependencies:
      ansi-regex: 5.0.1

  strip-ansi@7.1.0:
    dependencies:
      ansi-regex: 6.1.0

  strip-bom@3.0.0: {}

  strip-final-newline@2.0.0: {}

  strip-json-comments@2.0.1: {}

  strip-literal@3.0.0:
    dependencies:
      js-tokens: 9.0.1

  style-to-js@1.1.16:
    dependencies:
      style-to-object: 1.0.8

  style-to-object@1.0.8:
    dependencies:
      inline-style-parser: 0.2.4

  styled-jsx@5.1.6(react@19.1.0):
    dependencies:
      client-only: 0.0.1
      react: 19.1.0

  supports-color@7.2.0:
    dependencies:
      has-flag: 4.0.0

  supports-color@8.1.1:
    dependencies:
      has-flag: 4.0.0
    optional: true

  supports-hyperlinks@3.2.0:
    dependencies:
      has-flag: 4.0.0
      supports-color: 7.2.0

  supports-preserve-symlinks-flag@1.0.0: {}

  syllable@4.1.0:
    dependencies:
      normalize-strings: 1.1.1
      pluralize: 8.0.0

  tailwindcss-react-aria-components@2.0.0(tailwindcss@4.1.10):
    dependencies:
      tailwindcss: 4.1.10

  tailwindcss@4.1.10: {}

  tapable@2.2.2: {}

  tar@7.4.3:
    dependencies:
      '@isaacs/fs-minipass': 4.0.1
      chownr: 3.0.0
      minipass: 7.1.2
      minizlib: 3.0.2
      mkdirp: 3.0.1
      yallist: 5.0.0

  term-size@2.2.1: {}

  terminal-link@4.0.0:
    dependencies:
      ansi-escapes: 7.0.0
      supports-hyperlinks: 3.2.0

  terser-webpack-plugin@5.3.14(webpack@5.97.1):
    dependencies:
      '@jridgewell/trace-mapping': 0.3.25
      jest-worker: 27.5.1
      schema-utils: 4.3.2
      serialize-javascript: 6.0.2
      terser: 5.42.0
      webpack: 5.97.1
    optional: true

  terser@5.42.0:
    dependencies:
      '@jridgewell/source-map': 0.3.6
      acorn: 8.15.0
      commander: 2.20.3
      source-map-support: 0.5.21
    optional: true

  tinybench@2.9.0: {}

  tinyexec@0.3.2: {}

  tinyexec@1.0.1: {}

  tinyglobby@0.2.14:
    dependencies:
      fdir: 6.4.6(picomatch@4.0.2)
      picomatch: 4.0.2

  tinypool@1.1.0: {}

  tinyrainbow@2.0.0: {}

  tinyspy@4.0.3: {}

  tm-grammars@1.23.26: {}

  tm-themes@1.10.6: {}

  tmp@0.0.33:
    dependencies:
      os-tmpdir: 1.0.2

  to-regex-range@5.0.1:
    dependencies:
      is-number: 7.0.0

  to-vfile@8.0.0:
    dependencies:
      vfile: 6.0.3

  toml@3.0.0: {}

  trim-lines@3.0.1: {}

  trough@1.0.5: {}

  trough@2.2.0: {}

  ts-morph@26.0.0:
    dependencies:
      '@ts-morph/common': 0.27.0
      code-block-writer: 13.0.3

  tslib@2.8.1: {}

  tsx@4.20.3:
    dependencies:
      esbuild: 0.25.5
      get-tsconfig: 4.10.1
    optionalDependencies:
      fsevents: 2.3.3

  turbo-darwin-64@2.5.4:
    optional: true

  turbo-darwin-arm64@2.5.4:
    optional: true

  turbo-linux-64@2.5.4:
    optional: true

  turbo-linux-arm64@2.5.4:
    optional: true

  turbo-windows-64@2.5.4:
    optional: true

  turbo-windows-arm64@2.5.4:
    optional: true

  turbo@2.5.4:
    optionalDependencies:
      turbo-darwin-64: 2.5.4
      turbo-darwin-arm64: 2.5.4
      turbo-linux-64: 2.5.4
      turbo-linux-arm64: 2.5.4
      turbo-windows-64: 2.5.4
      turbo-windows-arm64: 2.5.4

  type-fest@2.19.0: {}

  typescript@5.8.3: {}

  undici-types@7.8.0: {}

  unherit@1.1.3:
    dependencies:
      inherits: 2.0.4
      xtend: 4.0.2

  unified@11.0.5:
    dependencies:
      '@types/unist': 3.0.3
      bail: 2.0.2
      devlop: 1.1.0
      extend: 3.0.2
      is-plain-obj: 4.1.0
      trough: 2.2.0
      vfile: 6.0.3

  unified@9.2.2:
    dependencies:
      '@types/unist': 2.0.11
      bail: 1.0.5
      extend: 3.0.2
      is-buffer: 2.0.5
      is-plain-obj: 2.1.0
      trough: 1.0.5
      vfile: 4.2.1

  unist-util-find-after@5.0.0:
    dependencies:
      '@types/unist': 3.0.3
      unist-util-is: 6.0.0

  unist-util-is@4.1.0: {}

  unist-util-is@6.0.0:
    dependencies:
      '@types/unist': 3.0.3

  unist-util-mdx-define@1.1.2:
    dependencies:
      '@types/estree': 1.0.8
      '@types/hast': 3.0.4
      '@types/mdast': 4.0.4
      estree-util-is-identifier-name: 3.0.0
      estree-util-scope: 1.0.0
      estree-walker: 3.0.3
      vfile: 6.0.3

  unist-util-modify-children@2.0.0:
    dependencies:
      array-iterate: 1.1.4

  unist-util-modify-children@4.0.0:
    dependencies:
      '@types/unist': 3.0.3
      array-iterate: 2.0.1

  unist-util-position-from-estree@2.0.0:
    dependencies:
      '@types/unist': 3.0.3

  unist-util-position@5.0.0:
    dependencies:
      '@types/unist': 3.0.3

  unist-util-stringify-position@2.0.3:
    dependencies:
      '@types/unist': 2.0.11

  unist-util-stringify-position@4.0.0:
    dependencies:
      '@types/unist': 3.0.3

  unist-util-visit-children@1.1.4: {}

  unist-util-visit-children@3.0.0:
    dependencies:
      '@types/unist': 3.0.3

  unist-util-visit-parents@3.1.1:
    dependencies:
      '@types/unist': 2.0.11
      unist-util-is: 4.1.0

  unist-util-visit-parents@6.0.1:
    dependencies:
      '@types/unist': 3.0.3
      unist-util-is: 6.0.0

  unist-util-visit@2.0.3:
    dependencies:
      '@types/unist': 2.0.11
      unist-util-is: 4.1.0
      unist-util-visit-parents: 3.1.1

  unist-util-visit@5.0.0:
    dependencies:
      '@types/unist': 3.0.3
      unist-util-is: 6.0.0
      unist-util-visit-parents: 6.0.1

  universalify@0.1.2: {}

  update-browserslist-db@1.1.3(browserslist@4.25.0):
    dependencies:
      browserslist: 4.25.0
      escalade: 3.2.0
      picocolors: 1.1.1
    optional: true

  update-check@1.5.4:
    dependencies:
      registry-auth-token: 3.3.2
      registry-url: 3.1.0

  uri-js@4.4.1:
    dependencies:
      punycode: 2.3.1

  use-sync-external-store@1.5.0(react@19.1.0):
    dependencies:
      react: 19.1.0

  util-deprecate@1.0.2: {}

  valibot@1.1.0(typescript@5.8.3):
    optionalDependencies:
      typescript: 5.8.3

  validate.io-array@1.0.6: {}

  validate.io-boolean@1.0.4: {}

  validate.io-function@1.0.2: {}

  validate.io-object@1.0.4:
    dependencies:
      validate.io-array: 1.0.6

  vary@1.1.2: {}

  vfile-message@2.0.4:
    dependencies:
      '@types/unist': 2.0.11
      unist-util-stringify-position: 2.0.3

  vfile-message@4.0.2:
    dependencies:
      '@types/unist': 3.0.3
      unist-util-stringify-position: 4.0.0

  vfile@4.2.1:
    dependencies:
      '@types/unist': 2.0.11
      is-buffer: 2.0.5
      unist-util-stringify-position: 2.0.3
      vfile-message: 2.0.4

  vfile@6.0.3:
    dependencies:
      '@types/unist': 3.0.3
      vfile-message: 4.0.2

  vite-node@3.2.3(@types/node@24.0.1)(jiti@2.4.2)(lightningcss@1.30.1)(terser@5.42.0)(tsx@4.20.3)(yaml@2.8.0):
    dependencies:
      cac: 6.7.14
      debug: 4.4.1
      es-module-lexer: 1.7.0
      pathe: 2.0.3
      vite: 6.3.5(@types/node@24.0.1)(jiti@2.4.2)(lightningcss@1.30.1)(terser@5.42.0)(tsx@4.20.3)(yaml@2.8.0)
    transitivePeerDependencies:
      - '@types/node'
      - jiti
      - less
      - lightningcss
      - sass
      - sass-embedded
      - stylus
      - sugarss
      - supports-color
      - terser
      - tsx
      - yaml

  vite@6.3.5(@types/node@24.0.1)(jiti@2.4.2)(lightningcss@1.30.1)(terser@5.42.0)(tsx@4.20.3)(yaml@2.8.0):
    dependencies:
      esbuild: 0.25.5
      fdir: 6.4.6(picomatch@4.0.2)
      picomatch: 4.0.2
      postcss: 8.5.5
      rollup: 4.43.0
      tinyglobby: 0.2.14
    optionalDependencies:
      '@types/node': 24.0.1
      fsevents: 2.3.3
      jiti: 2.4.2
      lightningcss: 1.30.1
      terser: 5.42.0
      tsx: 4.20.3
      yaml: 2.8.0

  vitest@3.2.3(@types/debug@4.1.12)(@types/node@24.0.1)(jiti@2.4.2)(lightningcss@1.30.1)(terser@5.42.0)(tsx@4.20.3)(yaml@2.8.0):
    dependencies:
      '@types/chai': 5.2.2
      '@vitest/expect': 3.2.3
      '@vitest/mocker': 3.2.3(vite@6.3.5(@types/node@24.0.1)(jiti@2.4.2)(lightningcss@1.30.1)(terser@5.42.0)(tsx@4.20.3)(yaml@2.8.0))
      '@vitest/pretty-format': 3.2.3
      '@vitest/runner': 3.2.3
      '@vitest/snapshot': 3.2.3
      '@vitest/spy': 3.2.3
      '@vitest/utils': 3.2.3
      chai: 5.2.0
      debug: 4.4.1
      expect-type: 1.2.1
      magic-string: 0.30.17
      pathe: 2.0.3
      picomatch: 4.0.2
      std-env: 3.9.0
      tinybench: 2.9.0
      tinyexec: 0.3.2
      tinyglobby: 0.2.14
      tinypool: 1.1.0
      tinyrainbow: 2.0.0
      vite: 6.3.5(@types/node@24.0.1)(jiti@2.4.2)(lightningcss@1.30.1)(terser@5.42.0)(tsx@4.20.3)(yaml@2.8.0)
      vite-node: 3.2.3(@types/node@24.0.1)(jiti@2.4.2)(lightningcss@1.30.1)(terser@5.42.0)(tsx@4.20.3)(yaml@2.8.0)
      why-is-node-running: 2.3.0
    optionalDependencies:
      '@types/debug': 4.1.12
      '@types/node': 24.0.1
    transitivePeerDependencies:
      - jiti
      - less
      - lightningcss
      - msw
      - sass
      - sass-embedded
      - stylus
      - sugarss
      - supports-color
      - terser
      - tsx
      - yaml

  vscode-textmate@9.2.0: {}

  watchpack@2.4.4:
    dependencies:
      glob-to-regexp: 0.4.1
      graceful-fs: 4.2.11
    optional: true

  webpack-sources@3.3.2:
    optional: true

  webpack@5.97.1:
    dependencies:
      '@types/eslint-scope': 3.7.7
      '@types/estree': 1.0.8
      '@webassemblyjs/ast': 1.14.1
      '@webassemblyjs/wasm-edit': 1.14.1
      '@webassemblyjs/wasm-parser': 1.14.1
      acorn: 8.15.0
      browserslist: 4.25.0
      chrome-trace-event: 1.0.4
      enhanced-resolve: 5.18.1
      es-module-lexer: 1.7.0
      eslint-scope: 5.1.1
      events: 3.3.0
      glob-to-regexp: 0.4.1
      graceful-fs: 4.2.11
      json-parse-even-better-errors: 2.3.1
      loader-runner: 4.3.0
      mime-types: 2.1.35
      neo-async: 2.6.2
      schema-utils: 3.3.0
      tapable: 2.2.2
      terser-webpack-plugin: 5.3.14(webpack@5.97.1)
      watchpack: 2.4.4
      webpack-sources: 3.3.2
    transitivePeerDependencies:
      - '@swc/core'
      - esbuild
      - uglify-js
    optional: true

  which@2.0.2:
    dependencies:
      isexe: 2.0.0

  why-is-node-running@2.3.0:
    dependencies:
      siginfo: 2.0.0
      stackback: 0.0.2

  widest-line@4.0.1:
    dependencies:
      string-width: 5.1.2

  wrap-ansi@7.0.0:
    dependencies:
      ansi-styles: 4.3.0
      string-width: 4.2.3
      strip-ansi: 6.0.1

  wrap-ansi@8.1.0:
    dependencies:
      ansi-styles: 6.2.1
      string-width: 5.1.2
      strip-ansi: 7.1.0

  ws@8.18.2: {}

  xtend@4.0.2: {}

  y18n@5.0.8: {}

  yallist@5.0.0: {}

  yaml@2.8.0: {}

  yargs-parser@21.1.1: {}

  yargs@17.7.2:
    dependencies:
      cliui: 8.0.1
      escalade: 3.2.0
      get-caller-file: 2.0.5
      require-directory: 2.1.1
      string-width: 4.2.3
      y18n: 5.0.8
      yargs-parser: 21.1.1

  zod-to-json-schema@3.24.5(zod@3.25.64):
    dependencies:
      zod: 3.25.64

  zod@3.25.64: {}

  zwitch@2.0.4: {}<|MERGE_RESOLUTION|>--- conflicted
+++ resolved
@@ -25,16 +25,11 @@
       specifier: 19.1.8
       version: 19.1.8
     '@types/react-dom':
-<<<<<<< HEAD
-      specifier: 19.1.2
-      version: 19.1.2
-    geist:
-      specifier: 1.3.1
-      version: 1.3.1
-=======
       specifier: 19.1.6
       version: 19.1.6
->>>>>>> 9fb9ad64
+    geist:
+      specifier: 1.4.2
+      version: 1.4.2
     next:
       specifier: 15.3.3
       version: 15.3.3
@@ -113,13 +108,8 @@
         specifier: ^1.5.0
         version: 1.5.0(next@15.3.3(react-dom@19.1.0(react@19.1.0))(react@19.1.0))(react@19.1.0)
       geist:
-<<<<<<< HEAD
         specifier: 'catalog:'
-        version: 1.3.1(next@15.3.0(react-dom@19.1.0(react@19.1.0))(react@19.1.0))
-=======
-        specifier: ^1.4.2
         version: 1.4.2(next@15.3.3(react-dom@19.1.0(react@19.1.0))(react@19.1.0))
->>>>>>> 9fb9ad64
       next:
         specifier: 'catalog:'
         version: 15.3.3(react-dom@19.1.0(react@19.1.0))(react@19.1.0)
@@ -439,16 +429,11 @@
         specifier: ^8.18.1
         version: 8.18.1
       dedent:
-<<<<<<< HEAD
-        specifier: ^1.5.3
-        version: 1.5.3
+        specifier: ^1.6.0
+        version: 1.6.0
       geist:
         specifier: 'catalog:'
-        version: 1.3.1(next@15.3.0(react-dom@19.1.0(react@19.1.0))(react@19.1.0))
-=======
-        specifier: ^1.6.0
-        version: 1.6.0
->>>>>>> 9fb9ad64
+        version: 1.4.2(next@15.3.3(react-dom@19.1.0(react@19.1.0))(react@19.1.0))
       react:
         specifier: 'catalog:'
         version: 19.1.0
